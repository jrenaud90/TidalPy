[project]
name='TidalPy'
<<<<<<< HEAD
version = '0.4.2a0.dev3'
=======
version = '0.5.0a2.dev0'
>>>>>>> ba3ea6b7
description='Planetary Tidal Evolution Software made with Python.'
authors= [
    {name = 'Joe P. Renaud', email = 'TidalPy@gmail.com'}
    ]
requires-python = ">=3.8,<3.11"
dependencies = [
    # Scientific and computing resources
    "numba>=0.54.1",
    "numpy>=1.22",
    "scipy>=1.9.3",
    # Configuration file resources
    "json5>=0.9.5",
    # Additional multiprocessing support resources
    "dill>=0.3.2",
    "psutil>=5.8.0",
    "pathos>=0.2.0",
    # Install Burnman requirements
    "burnman>=1.0.0",
    "pycddlib>=2.1",
    "cvxpy>=1.2.1",
    "ecos>=2.0.10",
    "autograd>=1.4",
    "scs>=3.2.0",
    # Install CyRK requirements
    "cyrk>=0.4.0"
]
license = {file = "LICENSE.md"}
readme = "README.md"
keywords = [
    "Scientific Computing",
    "Scientific Modeling",
    "Astrophysics",
    "Astronomy",
    "Planets",
    "Moons",
    "Exoplanets",
    "Planetary Science",
    "Planetary Interiors",
    "Orbital Dynamics",
    "Tides",
    "Tidal Dynamics",
    "Tidal Heating",
    "Numerical Integration"
]

classifiers = [
    "Development Status :: 3 - Alpha",
    "Operating System :: Microsoft :: Windows",
    "Operating System :: MacOS",
    "Operating System :: POSIX :: Linux",
    "Programming Language :: Python :: 3.8",
    "Programming Language :: Python :: 3.9",
    "Programming Language :: Python :: 3.10",
    "Programming Language :: Python :: Implementation :: CPython",
    "Natural Language :: English",
    "Intended Audience :: Science/Research",
    "Intended Audience :: Developers",
    "Intended Audience :: Education",
    "Topic :: Scientific/Engineering",
    "Topic :: Scientific/Engineering :: Mathematics",
    "Topic :: Scientific/Engineering :: Astronomy",
    "Topic :: Scientific/Engineering :: Physics",
    "Natural Language :: English",
    "License :: OSI Approved :: GNU General Public License v3 (GPLv3)"
]

[project.urls]
"Homepage" = "https://github.com/jrenaud90/TidalPy"
"Bug Tracker" = "https://github.com/jrenaud90/TidalPy/issues"

[project.optional-dependencies]
dev = [
    "jupyter",
    "cmcrameri>=1.4",
    "matplotlib>=3.4.2",
    "palettable>=3.3.0",
    "ipympl>=0.8.7",
    "julia>=0.5.7",
    "diffeqpy>=1.2.0"
]

graphics = [
    "jupyter",
    "cmcrameri>=1.4",
    "matplotlib>=3.4.2",
    "palettable>=3.3.0",
    "ipympl>=0.8.7"
]

julia = [
    "julia>=0.5.7",
    "diffeqpy>=1.2.0"
]

cartopy = [
    "pyproj>=3.3.0",
    "shapely>=1.6.4,<=1.8.4",
    "pyshp>=2.1",
    "geos>=3.7.2",
    "cartopy>=0.18.0"
]

[build-system]
requires = [
    'setuptools>=64.0.0',
    'numpy>=1.22',
    'cython>=0.29.30',
    'wheel>=0.38',
    "numba>=0.54.1",
]
build-backend = "setuptools.build_meta"

[tool.setuptools]
py-modules = ["_build_tidalpy"]
include-package-data = true
#packages = []
#    "TidalPy",
#    "TidalPy.burnman_interface",
#    "TidalPy.burnman_interface.material",
#    "TidalPy.burnman_interface.material.custom",
#    "TidalPy.cooling",
#    "TidalPy.numba_scipy",
#    "TidalPy.numba_scipy.special",
#    "TidalPy.radial_solver",
#    "TidalPy.radial_solver.matrix",
#    "TidalPy.radial_solver.numerical",
#    "TidalPy.radial_solver.numerical.collapse",
#    "TidalPy.radial_solver.numerical.derivatives",
#    "TidalPy.radial_solver.numerical.initial",
#    "TidalPy.radial_solver.numerical.interfaces",
#    "TidalPy.radiogenics",
#    "TidalPy.rheology",
#    "TidalPy.rheology.complex_compliance",
#    "TidalPy.rheology.partial_melt",
#    "TidalPy.rheology.viscosity",
#    "TidalPy.stellar",
#    "TidalPy.structures",
#    "TidalPy.structures.helpers",
#    "TidalPy.structures.layers",
#    "TidalPy.structures.orbit",
#    "TidalPy.structures.world_builder",
#    "TidalPy.structures.world_types",
#    "TidalPy.tides",
#    "TidalPy.tides.ctl_funcs",
#    "TidalPy.tides.eccentricity_funcs",
#    "TidalPy.tides.inclination_funcs",
#    "TidalPy.tides.methods",
#    "TidalPy.tides.modes",
#    "TidalPy.tides.modes.mode_calc_helper",
#    "TidalPy.tides.multilayer",
#    "TidalPy.tides.potential",
#    "TidalPy.toolbox",
#    "TidalPy.utilities",
#    "TidalPy.utilities.classes",
#    "TidalPy.utilities.classes.config",
#    "TidalPy.utilities.classes.model",
#    "TidalPy.utilities.graphics",
#    "TidalPy.utilities.graphics.multilayer",
#    "TidalPy.utilities.integration",
#    "TidalPy.utilities.io",
#    "TidalPy.utilities.math",
#    "TidalPy.utilities.multiprocessing",
#    "TidalPy.utilities.numpy_helper",
#    "TidalPy.utilities.performance",
#    "TidalPy.utilities.performance.special",
#    "TidalPy.utilities.spherical_helper",
#    "TidalPy.utilities.string_helper",
#    "TidalPy.WorldConfigs"]

[tool.setuptools.cmdclass]
build_py = "_build_tidalpy.build_tidalpy"

[tool.setuptools.packages]
find = {}

# TODO: Get rid of the below once the numba-scipy package is updated. See the note in the module's folder.
[project.entry-points.numba_extensions]
init = "TidalPy.numba_scipy:_init_extension"

[tool.pytest.ini_options]
minversion = "6.0"
addopts = "-ra -v"
testpaths = [
    "Tests"
]

[tool.cibuildwheel]
build = "*"<|MERGE_RESOLUTION|>--- conflicted
+++ resolved
@@ -1,10 +1,6 @@
 [project]
 name='TidalPy'
-<<<<<<< HEAD
-version = '0.4.2a0.dev3'
-=======
 version = '0.5.0a2.dev0'
->>>>>>> ba3ea6b7
 description='Planetary Tidal Evolution Software made with Python.'
 authors= [
     {name = 'Joe P. Renaud', email = 'TidalPy@gmail.com'}
