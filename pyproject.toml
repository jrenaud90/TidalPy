[project]
name='TidalPy'
<<<<<<< HEAD
version = '0.6.5a2.dev12'
=======
version = '0.6.5a1.dev0'
>>>>>>> d68336c2
description='Tidal Dynamics and Thermal-Orbital Evolution Software Suite Implemented in Cython and Python'
authors= [ 
    {name = 'Joe P. Renaud', email = 'TidalPy@gmail.com'}
    ]
requires-python = ">=3.9,<3.14"
dependencies = [
    # Scientific and computing resources
    "numba>=0.54.1",
    "numpy>=1.22,<3",
    "scipy>=1.9.3",
    # Configuration file resources
    "platformdirs>=3.11.0",
    "toml>=0.10.2",
    # Additional multiprocessing support resources
    "dill>=0.3.2",
    "psutil>=5.8.0",
    "pathos>=0.2.0",
    # Install CyRK requirements
    "cyrk>=0.13.5,<0.14.0",
    # Exoplanet data archive
    "astropy",
    "astroquery",
    # Graphics
    "ipympl>=0.9.6,<0.10.0",
    "matplotlib>=3.4.2,<5.0.0",
    "cmcrameri"
]
license = "CC-BY-NC-SA-4.0"
license-files = ["LICEN[CS]E*"]
readme = "README.md"
keywords = [
    "Scientific Computing",
    "Scientific Modeling",
    "Astrophysics",
    "Astronomy",
    "Planets",
    "Moons",
    "Exoplanets",
    "Planetary Science",
    "Planetary Interiors",
    "Orbital Dynamics",
    "Tides",
    "Tidal Dynamics",
    "Tidal Heating",
    "Numerical Integration"
]

classifiers = [
    "Development Status :: 3 - Alpha",
    "Operating System :: Microsoft :: Windows",
    "Operating System :: MacOS",
    "Operating System :: POSIX :: Linux",
    "Programming Language :: Cython",
    "Programming Language :: Python :: 3.10",
    "Programming Language :: Python :: 3.11",
    "Programming Language :: Python :: 3.12",
    "Programming Language :: Python :: 3.13",
    "Programming Language :: Python :: Implementation :: CPython",
    "Natural Language :: English",
    "Intended Audience :: Science/Research",
    "Intended Audience :: Developers",
    "Intended Audience :: Education",
    "Topic :: Scientific/Engineering",
    "Topic :: Scientific/Engineering :: Mathematics",
    "Topic :: Scientific/Engineering :: Astronomy",
    "Topic :: Scientific/Engineering :: Physics",
    "Natural Language :: English"
]

[project.urls]
"Homepage" = "https://github.com/jrenaud90/TidalPy"
"Bug Tracker" = "https://github.com/jrenaud90/TidalPy/issues"

[project.optional-dependencies]
dev = [
    "jupyter",
    "pytest",
    "cmcrameri>=1.4, <2.0",
    "matplotlib>=3.4.2",
    "palettable>=3.3.0",
    "ipympl>=0.8.7",
    "julia>=0.5.7",
    "diffeqpy>=1.2.0"
]

# Reccomended (sometimes required) graphics packages
graphics = [
    "jupyter",
    "cmcrameri>=1.4,<2.0",
    "matplotlib>=3.4.2",
    "palettable>=3.3.0",
    "ipympl>=0.8.7"
]

# Extending installs
burnman = [
    "autograd",
    "burnman>=2.1.0, <3"
]

cartopy = [
    "cartopy>=0.22.0"
]

julia = [
    "julia>=0.5.7",
    "diffeqpy>=1.2.0"
]

[build-system]
requires = [
    'setuptools>=64.0.0',
    'numpy>=1.22,<3',
    "scipy>=1.9.3",
    'cython>=3.0.0',
    'wheel>=0.38',
    "cyrk>=0.13.5,<0.14.0"
]
build-backend = "setuptools.build_meta"

[tool.setuptools]
py-modules = ["_build_tidalpy"]
include-package-data = true

[tool.setuptools.packages.find]
where = ["."]
exclude = ["Tests", ".vscode", ".idea", ".github", "Papers", "Demos", "Benchmarks & Performance", "Documentation"]

[tool.setuptools.cmdclass]
build_py = "_build_tidalpy.build_tidalpy"
build_ext = "_build_tidalpy.build_ext"

# TODO: Get rid of the below once the numba-scipy package is updated. See the note in the module's folder.
[project.entry-points.numba_extensions]
init = "TidalPy.numba_scipy:_init_extension"

[tool.pytest.ini_options]
minversion = "6.0"
addopts = "-ra -v"
testpaths = [
    "Tests"
]

[tool.cibuildwheel]
build = "*"
# Disable building PyPy wheels on all platforms. Also having issue with musllinux.
skip = ["pp*", "*musl*"]
# Having issues with SciPy install during wheel build on 32-bit systems.
archs = ["auto64"]<|MERGE_RESOLUTION|>--- conflicted
+++ resolved
@@ -1,10 +1,6 @@
 [project]
 name='TidalPy'
-<<<<<<< HEAD
-version = '0.6.5a2.dev12'
-=======
-version = '0.6.5a1.dev0'
->>>>>>> d68336c2
+version = '0.6.5a3.dev0'
 description='Tidal Dynamics and Thermal-Orbital Evolution Software Suite Implemented in Cython and Python'
 authors= [ 
     {name = 'Joe P. Renaud', email = 'TidalPy@gmail.com'}
