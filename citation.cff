--- conflicted
+++ resolved
@@ -1,14 +1,11 @@
-<<<<<<< HEAD
+cff-version: 1.2.0
+title: TidalPy
+message: If you use this software, please cite it using the metadata from this file.
+type: software
 abstract: TidalPy is an open-source software suite that utilizes a semi-analytic approach
   to estimate tidal heating, orbit-rotation evolution, and thermal changes for rocky
   and icy worlds. It has been used to simulate the thermal-orbital evolution of moons
   within our Solar System as well as exoplanets beyond.
-=======
-cff-version: 1.2.0
-title: TidalPy
-message: If you use this software, please cite it using the metadata from this file.
-type: software
->>>>>>> df652a78
 authors:
 - given-names: Joe
   family-names: Renaud
@@ -54,17 +51,10 @@
 - Io
 - Triton
 - Pluto
-<<<<<<< HEAD
-license:
-- cc-by-4.0
-title: TidalPy
-type: software
-version: 0.7.0a3.dev2
-=======
 - Rheology
 license: CC-BY-SA-4.0
 commit: f899efd
-version: 0.7.0a1.dev4
+version: 0.7.0a5.dev0
 date-released: '2025-12-01'
 preferred-citation:
   type: article
@@ -74,5 +64,4 @@
   title: 'TidalPy: Software Suite for Solving Problems in Tidal Dynamics'
   journal: Zenodo
   year: 2022
-  doi: 10.5281/zenodo.7017475
->>>>>>> df652a78
+  doi: 10.5281/zenodo.7017475