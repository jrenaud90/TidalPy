<h1 align="center">TidalPy</h1>
<h3 align="center">v0.3 Alpha</h3>

<p align="center">
    <a href="https://github.com/jrenaud90/TidalPy/actions/workflows/push_tests.yml?query=branch%3Amaster" /><img src="https://github.com/jrenaud90/TidalPy/actions/workflows/push_tests.yml/badge.svg?branch=master" /></a> <a href="https://codecov.io/gh/jrenaud90/TidalPy"><img src="https://codecov.io/gh/jrenaud90/TidalPy/branch/master/graph/badge.svg?token=35OY4ZLOA5"/></a><br />
    <a href="https://mybinder.org/v2/gh/jrenaud90/TidalPy/master?filepath=%2FCookbooks%2F"><img src="https://mybinder.org/badge_logo.svg" /></a>
    <a href="https://gitter.im/TidalPy/community?utm_source=badge&utm_medium=badge&utm_campaign=pr-badge"><img src="https://badges.gitter.im/TidalPy/community.svg" /></a>
</p>

## Purpose

TidalPy is an open-source software suite designed to assist researchers in the semi-analytic calculation of tidal
dissipation and subsequent orbit-spin evolution for rocky and icy worlds.

**TidalPy is intended to be a...**

* Black Box (referred to as "*OOP* scheme" for `Object-Oriented Programming` throughout the documentation)
    * TidalPy serves as simple to install (cross-platform) and, hopefully, simple to use package that users can pick up
      and hit the ground running.
    * The OOP scheme performs many calculations with very little input from the user. The major drawbacks are
      performance (in some situations) and that assumptions have been made that are opaque to the user without some
      digging.
* Tool Box (referred to as "*Functional* scheme")
    * TidalPy also contains many efficient functions to perform calculations relevant to tides and thermal-orbital
      coupling. These can be quickly imported and used in a custom script by a more experienced user.
        * In general, the functional scheme will have much higher performance, flexibility, and extensibility than OOP.
          It also generally makes assumptions more visible to the user.

*Once you are comfortable with TidalPy, it is usually a good idea to mix the two schemes: take some aspects of OOP that
you don't want to deal with and build on them with some of TidalPy's or your own functions and code.*

### Limitations

The major limitations of the current version of TidalPy are...

* A multilayer model has now been implemented, but it is not currently part of the OOP scheme.
* Chemical and phase changes within a planet's layers have not yet been implemented.

### Related Software

Below is a list (non-exhaustive) of publicly available software that performance similar or parallel calculations as
TidalPy.

* Are you interested in the habitability of a planet? With considerations of tides, atmospheres, water content, solar
  interactions? Check out...
    * [VPLanet](https://github.com/VirtualPlanetaryLaboratory/vplanet)
* Are you interested in the orbital evolution of multiple planets with each planet influencing one another? Consider an
  N-body approach like...
    * [Posidonius (formerly Mercury-T)](https://github.com/marblestation/posidonius)
    * [ReboundX](https://github.com/dtamayo/reboundx)
* Don't care about tides or orbital dynamics but are instead interested in interior structure and composition of
  planets?
    * [BurnMan](https://github.com/geodynamics/burnman)
    * [PerpleX](http://www.perplex.ethz.ch/)
* Are you interested in tides, interiors, *and* the chemical evolution of small worlds but don't care about
  non-synchronous rotation or compressibility of planets?
    * [IcyDwarf](https://github.com/MarcNeveu/IcyDwarf)

However, if you want high fidelity tidal, orbital, spin, and interior models --- then you have come to the right place!
Read below for instructions on how to install and use TidalPy.

## How to Install

### Compatibility

*As of TidalPy v0.3.0a*:

* **Win10**: *Installation & tests passed.*
* **MacOS (Catalina)**: *TBD*
* **CentOS7**: *TBD*

### Pre-Install

Pre-Install Requirements:

* Python version 3.8+ must be installed on your machine.
    * It is highly recommended that you use the [Anaconda](https://www.anaconda.com/distribution/) distribution of
      Python. This has pre-compiled binaries for several packages that TidalPy uses and will generally negate a lot of
      potential headaches. If you don't want to use Anaconda you can find the regular Python
      distribution [here](https://www.python.org/).
    * Make sure that your Python (Anaconda or regular) is 64-bit if you are on a 64-bit machine.
* Working internet connection (for the initial installation only).
* The `setuptools` package is required before TidalPy can be installed. Usually it is automatically installed, but if
  you are starting with a clean virtual environment it may not have been.
    * For Anaconda: `conda install setuptools`
    * Or for regular Python: `pip install setuptools`
* Unless you plan to download the source code from github directly, make sure you
  have [git](https://git-scm.com/downloads) or [github](https://desktop.github.com/) installed on your machine.

### Install

The current version of TidalPy is in Alpha and will receive many updates on a relatively fast schedule. It is,
therefore, recommended that you run it from an IDE (more on that below) and/or install it as
an [editable package](https://pip.pypa.io/en/stable/reference/pip_install/#editable-installs). If you do not wish to
install as an editable package then please remove all `-e` flags used below.

* Get the latest version of TidalPy from Github
    * Open a terminal and navigate to an easy-to-access directory where you would like to install TidalPy.
    * Clone the TidalPy git using `git clone https://github.com/jrenaud90/TidalPy.git`.
        * Whenever you want to update TidalPy simply navigate to this directory and use `git pull` (to pull from the
          master branch; other branches are not recommended).
        * Since TidalPy is in early development, it is recommended you check for updates regularly. Updates will **not**
          download automatically.
        * Always make a backup of the TidalPy installation directory in case new versions break whatever you were
          working on.

**Before continuing:** You might consider using a new virtual environment so that these new packages do not overwrite
packages that you may be using for different projects on your machine.

<<<<<<< HEAD
**Before continuing:** You might consider using a new virtual environment so that these new packages do not overwrite packages that you may be using for different projects on your machine.
* Install TidalPy:
    * Using a terminal, navigate to the TidalPy directory that contains `setup.py` and then:
        * For Anaconda Python:
            * Run `conda install --file conda_requirements.txt; pip install -e .`
        * For non-Anaconda Python:
            * Run `pip install -e .`
    * The `-e .` (including the trailing period) tells python to install TidalPy as an *editable* package. This is useful if you plan to make changes to the code. Otherwise, you can exclude `-e .`.
    * This will automatically ensure that your python installation (Anaconda or regular) has the required third party packages.
=======
* Install Burnman:
    * The latest released version of [Burnman](https://github.com/geodynamics/burnman) has several issues that will
      prevent TidalPy from running. However, the latest update on its github is working.
        * Install from github: `python -m pip install git+https://github.com/geodynamics/burnman.git`

* Install TidalPy:
    * Using a terminal, navigate to the TidalPy directory that contains `setup.py` and then:
        * For Anaconda Python:
            * Run `conda install --file conda_requirements.txt; pip install -e .` *(That trailing period is important,
              don't leave it out!)*
        * For non-Anaconda Python:
            * Run `pip install -e .` *(That trailing period is important, don't leave it out!)*
    * This will automatically ensure that your python installation (Anaconda or regular) has the required third party
      packages.
>>>>>>> 30753803
* Test your installation:
    * Navigate to the TidalPy directory that contains `setup.py` in a terminal.
    * Ensure you have `pytest` package installed (`conda install pytest` or `pip install pytest`).
    * Run pytest by simply using the command `pytest` from your terminal:
<<<<<<< HEAD
        * Running all the tests can take a while (currently 10+ minutes on a fresh install), if all you are interested in is checking that TidalPy installed correctly then you can let pytest run the first handful or so. If those all pass then you can quit the test suite early.
        * If no *errors* show up (warnings are usually okay and expected) then the first check is good.
=======
        * Running all the tests can take a while (currently 3-10 minutes), if all you are interested in is checking that
          TidalPy installed correctly then you can let pytest check first handful or so if they are passing then you can
          quit the test suite early.
        * If no errors show up (warnings are okay and expected) then the first check is good.
>>>>>>> 30753803
    * Open a new terminal *not in the TidalPy directory* (e.g., your desktop).
        * Run `python` and then try to `import TidalPy`; if that works try the command `TidalPy.version` if you do not
          get any import errors, and the version number is as you expect, then TidalPy was successfully installed.

#### Using TidalPy from an IDE

A good Integrated Development Environment can automatically set paths to TidalPy and allows you to use TidalPy without
actually "installing" it. If you are comfortable with IDEs then this may be an easier way to use TidalPy, especially
during its alpha phase.

#### Installing `Julia` and `diffeqpy` (integration suite)

By default TidalPy will utilize the `SciPy.integrate` package for solving differential equations. However, it may be
more optimal to use the `Julia` language which has ODE integrators that can be called directly from Python. In order to
use this functionality you will need to install `Julia` and the `diffeqpy` package.

* Install the Julia language from [https://julialang.org/downloads/](https://julialang.org/downloads/)
* Add Julia's directory and its `bin` subdirectory to your system's path.
* Open an elevated ("as administrator") terminal, command prompt, or powershell.
    * If you are using a virtual Python environment make sure it is active.

*As of TidalPy v0.3.0, the `diffeqpy` that is available from pypi is not up to date with the version found on the
project's github page. TidalPy uses functionality that is only available from this new version. If you would like to use
Julia with TidalPy you must close the github version. Keep in mind this is an unreleased version so more bugs are
likely.*

* Create a new directory to clone the `diffeqpy` repository.
    * Run `git clone https://github.com/SciML/diffeqpy`
    * With your browser navigated to the directory that contains `setup.py`, run `pip install .` (the trailing period is
      important).
* Open Python on your elevated terminal (the following steps may take a while to compile).
    * Run `import diffeqpy; diffeqpy.install()`
    * Run `import julia; julia.install()`

## How to Use

Check out the `Documentation\Getting Started.md` file. This is pretty bare bones at the moment but offers some basic
info about TidalPy. For now the best way to learn how to use TidalPy is by checking out the `Demos` directory. There
are "beginner" [Jupyter notebooks](https://jupyter.org/) that are a great starting point.

## Using TidalPy for Science

TidalPy has been used in several studies already, and we encourage you to use it in yours. We would appreciate you
include a link back to this [page](https://github.com/jrenaud90/TidalPy) and cite one of the papers below (if you
utilized a specific package). We also would love to see where TidalPy is being used! Please feel free to send us an
email: [TidalPy@gmail.com](mailto:TidalPy@gmail.com) when a paper or presentation utilized TidalPy. Anyone is welcome to
make forks or copies of TidalPy as long as their work references back to this page. License information can be found at
the end of this file.

### TidalPy's Science

The science used in TidalPy is described in the following papers (and references therein):

* Rheological Modeling Package:
    * [Tidally Heated Terrestrial Exoplanets: Viscoelastic Response Models](https://ui.adsabs.harvard.edu/abs/2009ApJ...707.1000H/abstract)
    * [Increased Tidal Dissipation Using Advanced Rheological Models](https://ui.adsabs.harvard.edu/abs/2018ApJ...857...98R/abstract)
* Non-synchronous Rotation Evolution and High Eccentricity Truncation Packages:
    * [Tidal Dissipation in Dual-Body, Highly Eccentric, and Non-synchronously Rotating System](https://ui.adsabs.harvard.edu/abs/2021PSJ.....2....4R/abstract)
    * [Tidal Evolution of the Keplerian Elements](https://ui.adsabs.harvard.edu/abs/2019CeMDA.131...30B/abstract)
* Third Party Software:
    * *Interior Model*: [BurnMan](https://github.com/geodynamics/burnman)
    * *Integration Routines*: [diffeqpy](https://github.com/SciML/diffeqpy)
      , [Julia DiffEq](https://diffeq.sciml.ai/v2.0/)
    * *CVD Conscious Color Maps*: [Geodynamic Color Maps](http://doi.org/10.5281/zenodo.1243862)

## Contribute

TidalPy is in early alpha and there are lots of areas where it can improve! If you are interested in helping out, please
check out the information in `Documentation\Contribute.md`.

**Found a bug or have an idea for a new feature?**

* Go to TidalPy's [Github page](https://github.com/jrenaud90/TidalPy) and click the "Issues" tab then make a new report.
    * If you ran into a bug please include a code snippet (in markdown: code is designated by Grave accents surrounding
      the text) that reproduces the error (please keep this snippet as concise as possible).
    * It is helpful to triage issues when they are made. If you think you know the severity of a bug or can provide any
      other *at-a-glance* context, consider adding a "label" (right-hand side of the github issue form) to the issue.

## License Information
<<<<<<< HEAD
You are welcome to copy/fork TidalPy and make modifications assuming the following conditions are met:
=======

You are welcome to make a copy/fork of TidalPy and make modifications assuming the following conditions are met:

>>>>>>> 30753803
* Links are included that point back to this [page](https://github.com/jrenaud90/TidalPy).
* Any software derived from TidalPy must remain open-source and non-commercial.

This work is licensed under the Creative Commons Attribution-NonCommercial-ShareAlike 4.0 International License. To view
a copy of this license,
visit [http://creativecommons.org/licenses/by-nc-sa/4.0/](http://creativecommons.org/licenses/by-nc-sa/4.0/) or send a
letter to Creative Commons, PO Box 1866, Mountain View, CA 94042, USA.<|MERGE_RESOLUTION|>--- conflicted
+++ resolved
@@ -107,7 +107,6 @@
 **Before continuing:** You might consider using a new virtual environment so that these new packages do not overwrite
 packages that you may be using for different projects on your machine.
 
-<<<<<<< HEAD
 **Before continuing:** You might consider using a new virtual environment so that these new packages do not overwrite packages that you may be using for different projects on your machine.
 * Install TidalPy:
     * Using a terminal, navigate to the TidalPy directory that contains `setup.py` and then:
@@ -117,35 +116,12 @@
             * Run `pip install -e .`
     * The `-e .` (including the trailing period) tells python to install TidalPy as an *editable* package. This is useful if you plan to make changes to the code. Otherwise, you can exclude `-e .`.
     * This will automatically ensure that your python installation (Anaconda or regular) has the required third party packages.
-=======
-* Install Burnman:
-    * The latest released version of [Burnman](https://github.com/geodynamics/burnman) has several issues that will
-      prevent TidalPy from running. However, the latest update on its github is working.
-        * Install from github: `python -m pip install git+https://github.com/geodynamics/burnman.git`
-
-* Install TidalPy:
-    * Using a terminal, navigate to the TidalPy directory that contains `setup.py` and then:
-        * For Anaconda Python:
-            * Run `conda install --file conda_requirements.txt; pip install -e .` *(That trailing period is important,
-              don't leave it out!)*
-        * For non-Anaconda Python:
-            * Run `pip install -e .` *(That trailing period is important, don't leave it out!)*
-    * This will automatically ensure that your python installation (Anaconda or regular) has the required third party
-      packages.
->>>>>>> 30753803
 * Test your installation:
     * Navigate to the TidalPy directory that contains `setup.py` in a terminal.
     * Ensure you have `pytest` package installed (`conda install pytest` or `pip install pytest`).
     * Run pytest by simply using the command `pytest` from your terminal:
-<<<<<<< HEAD
         * Running all the tests can take a while (currently 10+ minutes on a fresh install), if all you are interested in is checking that TidalPy installed correctly then you can let pytest run the first handful or so. If those all pass then you can quit the test suite early.
         * If no *errors* show up (warnings are usually okay and expected) then the first check is good.
-=======
-        * Running all the tests can take a while (currently 3-10 minutes), if all you are interested in is checking that
-          TidalPy installed correctly then you can let pytest check first handful or so if they are passing then you can
-          quit the test suite early.
-        * If no errors show up (warnings are okay and expected) then the first check is good.
->>>>>>> 30753803
     * Open a new terminal *not in the TidalPy directory* (e.g., your desktop).
         * Run `python` and then try to `import TidalPy`; if that works try the command `TidalPy.version` if you do not
           get any import errors, and the version number is as you expect, then TidalPy was successfully installed.
@@ -225,13 +201,7 @@
       other *at-a-glance* context, consider adding a "label" (right-hand side of the github issue form) to the issue.
 
 ## License Information
-<<<<<<< HEAD
 You are welcome to copy/fork TidalPy and make modifications assuming the following conditions are met:
-=======
-
-You are welcome to make a copy/fork of TidalPy and make modifications assuming the following conditions are met:
-
->>>>>>> 30753803
 * Links are included that point back to this [page](https://github.com/jrenaud90/TidalPy).
 * Any software derived from TidalPy must remain open-source and non-commercial.
 
