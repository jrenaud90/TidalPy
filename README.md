--- conflicted
+++ resolved
@@ -2,21 +2,14 @@
 
 <div style="text-align: center;">
     <a href="https://app.readthedocs.org/projects/tidalpy/builds/?version__slug=latest"><img src="https://app.readthedocs.org/projects/tidalpy/badge/?version=latest&style=flat" alt="TidalPy Documentation" /></a>
-    <a href="https://doi.org/10.5281/zenodo.7017475"><img src="https://zenodo.org/badge/DOI/10.5281/zenodo.7017475.svg" alt="DOI"></a><br />
+    <a href="https://doi.org/10.5281/zenodo.7017475"><img src="https://zenodo.org/badge/DOI/10.5281/zenodo.7017475.svg" alt="DOI: 10.5281/zenodo.7017475"></a><br />
     <a href="https://www.python.org/downloads/"><img src="https://img.shields.io/badge/Python-3.9|3.10|3.11|3.12|3.13-blue" alt="Python Version 3.9-3.13" /></a>
     <a href="https://github.com/jrenaud90/TidalPy/actions/workflows/push_tests_win.yml"><img src="https://github.com/jrenaud90/TidalPy/actions/workflows/push_tests_win.yml/badge.svg?branch=main" alt="Windows Tests" /></a>
     <a href="https://github.com/jrenaud90/TidalPy/actions/workflows/push_tests_mac.yml"><img src="https://github.com/jrenaud90/TidalPy/actions/workflows/push_tests_mac.yml/badge.svg?branch=main" alt="MacOS Tests" /></a>
     <a href="https://github.com/jrenaud90/TidalPy/actions/workflows/push_tests_ubun.yml"><img src="https://github.com/jrenaud90/TidalPy/actions/workflows/push_tests_ubun.yml/badge.svg?branch=main" alt="Ubuntu Tests" /></a><br />
-<<<<<<< HEAD
     <a href="https://pypi.org/project/TidalPy/"><img alt="PyPI - Downloads" src="https://img.shields.io/pypi/dm/TidalPy?label=PyPI%20Downloads" /></a>
     <a href="https://anaconda.org/conda-forge/tidalpy"> <img alt="Conda Downloads" src="https://img.shields.io/conda/d/conda-forge/tidalpy" /></a>
     <a href="https://emac.gsfc.nasa.gov?cid=2207-034"><img src="https://img.shields.io/badge/EMAC-2207--034-blue" alt="EMAC 2207-034"></a>
-=======
-    <!--<a href="https://codecov.io/github/jrenaud90/TidalPy" ><img src="https://codecov.io/github/jrenaud90/TidalPy/branch/main/graph/badge.svg?token=35OY4ZLOA5"/></a><br />-->
-    <a href="https://app.readthedocs.org/projects/tidalpy/builds/?version__slug=latest"><img src="https://app.readthedocs.org/projects/tidalpy/badge/?version=latest&style=flat" alt="TidalPy Documentations" /></a>
-    <a href="https://doi.org/10.5281/zenodo.7017475"><img src="https://zenodo.org/badge/DOI/10.5281/zenodo.7017475.svg" alt="DOI"></a>
-    <a href="https://www.python.org/downloads/"><img src="https://img.shields.io/badge/Python-3.9|3.10|3.11|3.12|3.13-blue" alt="Python Version 3.9-3.13" /></a>
->>>>>>> 9caa4a45
 </div>
 
 ---
@@ -150,21 +143,7 @@
   * It is helpful to triage issues when they are made. If you think you know the severity of a bug or can provide any
     other *at-a-glance* context, consider adding a "label" (right-hand side of the github issue form) to the issue.
 
-<<<<<<< HEAD
 # Acknowledgements
-=======
-## License Information
-You are welcome to copy/fork TidalPy and make modifications assuming the following conditions are met:
-* Links are included that point back to this [page](https://github.com/jrenaud90/TidalPy).
-* Any software derived from TidalPy must remain open-source and non-commercial.
-
-This work is licensed under the Creative Commons Attribution-NonCommercial-ShareAlike 4.0 International License. To view
-a copy of this license,
-visit [http://creativecommons.org/licenses/by-nc-sa/4.0/](http://creativecommons.org/licenses/by-nc-sa/4.0/) or send a
-letter to Creative Commons, PO Box 1866, Mountain View, CA 94042, USA.
-
-## Acknowledgements
->>>>>>> 9caa4a45
 TidalPy was partially developed with support from NASA Goddard Space Flight Center's 
 Sellers Exoplanet Environments Collaboration (SEEC) and Geodesy ISFMs. 
 TidalPy is partially based upon work supported by NASA under award number 80GSFC21M0002 and the
@@ -174,14 +153,13 @@
 TidalPy has been improved by numerous contributors some of which you can find [here](https://github.com/jrenaud90/TidalPy/graphs/contributors).
 
 TidalPy has benefited from work and conversations with the following:
-<<<<<<< HEAD
 - Wade G. Henning (U. of Maryland, College Park / NASA GSFC)
 - Michael Efroimsky (U.S. Naval Observatory)
 - Michaela Walterová (Charles University)
 - Sander Goossens (NASA GSFC)
 - Marc Neveu (U. of Maryland, College Park / NASA GSFC)
 - Gael Cascioli (U. of Maryland, Baltimore County / NASA GSFC)
-- Nick Wagner (Brown U.)
+- Nick Wagner (Brown University)
 
 # License and Copyright
 Copyright 2025 by [Joe P. Renaud](https://github.com/jrenaud90).
@@ -195,13 +173,4 @@
 You are welcome to copy/fork TidalPy and make modifications assuming the following conditions are met:
 * Code repositories link back to TidalPy's original [repository](https://github.com/jrenaud90/TidalPy).
 * Any published research cites this code using the preferred citation found in the
-  [citation.cff file](https://github.com/jrenaud90/TidalPy/blob/main/citation.cff).
-=======
-* Wade G. Henning (U. of Maryland, College Park / NASA GSFC)
-* Michaela Walterová (Charles University)
-* Michael Efroimsky (U.S. Naval Observatory)
-* Sander Goossens (NASA GSFC)
-* Marc Neveu (U. of Maryland, College Park / NASA GSFC)
-* Gael Cascioli (U. of Maryland, Baltimore County / NASA GSFC)
-* Nick Wagner (Brown University)
->>>>>>> 9caa4a45
+  [citation.cff file](https://github.com/jrenaud90/TidalPy/blob/main/citation.cff).