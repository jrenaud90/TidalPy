<<<<<<< HEAD
import os
import pathlib
import warnings

from setuptools import find_packages, setup

SETUP_FILE_PATH = pathlib.Path(__file__).parent.absolute()

# TODO: Update development status
CLASSIFIERS = """\
Development Status :: 3 - Alpha
Operating System :: Microsoft :: Windows :: Windows 10
Operating System :: MacOS :: MacOS X
Operating System :: Unix
Operating System :: POSIX :: Linux
Programming Language :: Python
Programming Language :: Python :: 3
Programming Language :: Python :: 3.8
Programming Language :: Python :: 3.9
Programming Language :: Python :: 3 :: Only
Programming Language :: Python :: Implementation :: CPython
Intended Audience :: Science/Research
Intended Audience :: Developers
Intended Audience :: Education
Topic :: Scientific/Engineering
Topic :: Scientific/Engineering :: Astronomy
Topic :: Scientific/Engineering :: Physics
Natural Language :: English
License :: OSI Approved :: GNU General Public License v3 (GPLv3)
"""

# Get version number
version = None
with open(os.path.join('TidalPy', 'version.txt'), 'r') as version_file:
    for line in version_file:
        if 'version =' in line:
            version = line.split('version =')[-1].strip()
            break

# Get long description
with open('README.md', 'r') as readme:
    long_desc = readme.read()


# Read requirements file.
def get_requirements(remove_links=False):
    """
    lists the requirements to install.
    """
    try:
        with open('requirements.txt') as f:
            requirements_ = f.read().splitlines()
    except Exception as ex:
        # Something bad happened. Try to load as much as possible.
        warnings.warn('Could not load requirements.txt which is needed for TidalPy setup()')
        requirements_ = ['numpy', 'scipy']

    if remove_links:
        for requirement in requirements_:
            # git repository url.
            if requirement.startswith("git+"):
                requirements_.remove(requirement)
            # subversion repository url.
            if requirement.startswith("svn+"):
                requirements_.remove(requirement)
            # mercurial repository url.
            if requirement.startswith("hg+"):
                requirements_.remove(requirement)
    return requirements_


requirements = get_requirements(remove_links=True)

setup_kwargs = {
    'name'                         : 'TidalPy',
    'version'                      : version,
    'description'                  : 'Planetary Tidal Evolution Software made with Python',
    'long_description'             : long_desc,
    'long_description_content_type': 'text/markdown',
    'url'                          : 'http://github.com/jrenaud90/TidalPy',
    'download_url'                 : 'http://github.com/jrenaud90/TidalPy.git',
    'project_urls'                 : {
        'Bug Tracker': "https://github.com/jrenaud90/TidalPy/issues",
        ## TODO: "Documentation": get_docs_url(),
        'Source Code': "https://github.com/jrenaud90/TidalPy",
        },
    'author'                       : 'Joe P. Renaud',
    'author_email'                 : 'joe.p.renaud@gmail.com',
    'maintainer'                   : 'TidalPy Community',
    'maintainer_email'             : 'TidalPy@gmail.com',
    'license'                      : 'CC BY-NC-SA 4.0',
    'classifiers'                  : [_f for _f in CLASSIFIERS.split('\n') if _f],
    'keywords'                     : 'scientific modeling, tidal dynamics, planetary science, habitability, '
                                     'astrophysics, tides, orbital mechanics, exoplanets, planets',
    'platforms'                    : ["Windows", "MacOS", "CentOS"],
    'packages'                     : find_packages() + ['TidalPy.WorldConfigs'],
    'include_package_data'         : True,
    'extras_require'               : {
        'dev': ['sympy', 'julia', 'diffeqpy']
        },
    'python_requires'              : '>=3.8',
    'install_requires'             : requirements,
    }

setup(**setup_kwargs)

print('\n\nTidalPy install complete!')
print('-----------------------------------------------------------------------------')
print('\tGetting Started: https://github.com/jrenaud90/TidalPy/blob/master/README.md')
print('\tBug Report: https://github.com/jrenaud90/TidalPy/issues')
print('\tQuestions: TidalPy@gmail.com')
print('-----------------------------------------------------------------------------')
print('Enjoy!\n\n')
=======
import os
import pathlib
import warnings

from setuptools import find_packages, setup

SETUP_FILE_PATH = pathlib.Path(__file__).parent.absolute()

# TODO: Update development status
CLASSIFIERS = """\
Development Status :: 3 - Alpha
Operating System :: Microsoft :: Windows :: Windows 10
Operating System :: MacOS :: MacOS X
Operating System :: Unix
Operating System :: POSIX :: Linux
Programming Language :: Python
Programming Language :: Python :: 3
Programming Language :: Python :: 3.8
Programming Language :: Python :: 3.9
Programming Language :: Python :: 3 :: Only
Programming Language :: Python :: Implementation :: CPython
Intended Audience :: Science/Research
Intended Audience :: Developers
Intended Audience :: Education
Topic :: Scientific/Engineering
Topic :: Scientific/Engineering :: Astronomy
Topic :: Scientific/Engineering :: Physics
Natural Language :: English
License :: OSI Approved :: GNU General Public License v3 (GPLv3)
"""

# Get version number
version = None
with open(os.path.join('TidalPy', 'version.txt'), 'r') as version_file:
    for line in version_file:
        if 'version =' in line:
            version = line.split('version =')[-1].strip()
            break

# Get long description
with open('README.md', 'r') as readme:
    long_desc = readme.read()


# Read requirements file.
def get_requirements(remove_links=False):
    """
    lists the requirements to install.
    """
    try:
        with open('requirements.txt') as f:
            requirements_ = f.read().splitlines()
    except Exception as ex:
        # Something bad happened. Try to load as much as possible.
        warnings.warn('Could not load requirements.txt which is needed for TidalPy setup()')
        requirements_ = ['numpy', 'scipy']

    if remove_links:
        for requirement in requirements_:
            # git repository url.
            if requirement.startswith("git+"):
                requirements_.remove(requirement)
            # subversion repository url.
            if requirement.startswith("svn+"):
                requirements_.remove(requirement)
            # mercurial repository url.
            if requirement.startswith("hg+"):
                requirements_.remove(requirement)
    return requirements_


requirements = get_requirements(remove_links=True)

setup_kwargs = {
    'name'                         : 'TidalPy',
    'version'                      : version,
    'description'                  : 'Planetary Tidal Evolution Software made with Python',
    'long_description'             : long_desc,
    'long_description_content_type': 'text/markdown',
    'url'                          : 'http://github.com/jrenaud90/TidalPy',
    'download_url'                 : 'http://github.com/jrenaud90/TidalPy.git',
    'project_urls'                 : {
        'Bug Tracker': "https://github.com/jrenaud90/TidalPy/issues",
        ## TODO: "Documentation": get_docs_url(),
        'Source Code': "https://github.com/jrenaud90/TidalPy",
        },
    'author'                       : 'Joe P. Renaud',
    'author_email'                 : 'joe.p.renaud@gmail.com',
    'maintainer'                   : 'TidalPy Community',
    'maintainer_email'             : 'TidalPy@gmail.com',
    'license'                      : 'CC BY-NC-SA 4.0',
    'classifiers'                  : [_f for _f in CLASSIFIERS.split('\n') if _f],
    'keywords'                     : 'scientific modeling, tidal dynamics, planetary science, habitability, '
                                     'astrophysics, tides, orbital mechanics, exoplanets, planets',
    'platforms'                    : ["Windows", "MacOS", "CentOS"],
    'packages'                     : find_packages() + ['TidalPy.WorldConfigs'],
    'include_package_data'         : True,
    'extras_require'               : {
        'dev': ['sympy']
        },
    'python_requires'              : '>=3.7',
    'install_requires'             : requirements,
    }

setup(**setup_kwargs)

print('\n\nTidalPy install complete!')
print('-----------------------------------------------------------------------------')
print('\tGetting Started: https://github.com/jrenaud90/TidalPy/blob/master/README.md')
print('\tBug Report: https://github.com/jrenaud90/TidalPy/issues')
print('\tQuestions: TidalPy@gmail.com')
print('-----------------------------------------------------------------------------')
print('Enjoy!\n\n')
>>>>>>> 1ab0b283
<|MERGE_RESOLUTION|>--- conflicted
+++ resolved
@@ -1,4 +1,3 @@
-<<<<<<< HEAD
 import os
 import pathlib
 import warnings
@@ -111,119 +110,4 @@
 print('\tBug Report: https://github.com/jrenaud90/TidalPy/issues')
 print('\tQuestions: TidalPy@gmail.com')
 print('-----------------------------------------------------------------------------')
-print('Enjoy!\n\n')
-=======
-import os
-import pathlib
-import warnings
-
-from setuptools import find_packages, setup
-
-SETUP_FILE_PATH = pathlib.Path(__file__).parent.absolute()
-
-# TODO: Update development status
-CLASSIFIERS = """\
-Development Status :: 3 - Alpha
-Operating System :: Microsoft :: Windows :: Windows 10
-Operating System :: MacOS :: MacOS X
-Operating System :: Unix
-Operating System :: POSIX :: Linux
-Programming Language :: Python
-Programming Language :: Python :: 3
-Programming Language :: Python :: 3.8
-Programming Language :: Python :: 3.9
-Programming Language :: Python :: 3 :: Only
-Programming Language :: Python :: Implementation :: CPython
-Intended Audience :: Science/Research
-Intended Audience :: Developers
-Intended Audience :: Education
-Topic :: Scientific/Engineering
-Topic :: Scientific/Engineering :: Astronomy
-Topic :: Scientific/Engineering :: Physics
-Natural Language :: English
-License :: OSI Approved :: GNU General Public License v3 (GPLv3)
-"""
-
-# Get version number
-version = None
-with open(os.path.join('TidalPy', 'version.txt'), 'r') as version_file:
-    for line in version_file:
-        if 'version =' in line:
-            version = line.split('version =')[-1].strip()
-            break
-
-# Get long description
-with open('README.md', 'r') as readme:
-    long_desc = readme.read()
-
-
-# Read requirements file.
-def get_requirements(remove_links=False):
-    """
-    lists the requirements to install.
-    """
-    try:
-        with open('requirements.txt') as f:
-            requirements_ = f.read().splitlines()
-    except Exception as ex:
-        # Something bad happened. Try to load as much as possible.
-        warnings.warn('Could not load requirements.txt which is needed for TidalPy setup()')
-        requirements_ = ['numpy', 'scipy']
-
-    if remove_links:
-        for requirement in requirements_:
-            # git repository url.
-            if requirement.startswith("git+"):
-                requirements_.remove(requirement)
-            # subversion repository url.
-            if requirement.startswith("svn+"):
-                requirements_.remove(requirement)
-            # mercurial repository url.
-            if requirement.startswith("hg+"):
-                requirements_.remove(requirement)
-    return requirements_
-
-
-requirements = get_requirements(remove_links=True)
-
-setup_kwargs = {
-    'name'                         : 'TidalPy',
-    'version'                      : version,
-    'description'                  : 'Planetary Tidal Evolution Software made with Python',
-    'long_description'             : long_desc,
-    'long_description_content_type': 'text/markdown',
-    'url'                          : 'http://github.com/jrenaud90/TidalPy',
-    'download_url'                 : 'http://github.com/jrenaud90/TidalPy.git',
-    'project_urls'                 : {
-        'Bug Tracker': "https://github.com/jrenaud90/TidalPy/issues",
-        ## TODO: "Documentation": get_docs_url(),
-        'Source Code': "https://github.com/jrenaud90/TidalPy",
-        },
-    'author'                       : 'Joe P. Renaud',
-    'author_email'                 : 'joe.p.renaud@gmail.com',
-    'maintainer'                   : 'TidalPy Community',
-    'maintainer_email'             : 'TidalPy@gmail.com',
-    'license'                      : 'CC BY-NC-SA 4.0',
-    'classifiers'                  : [_f for _f in CLASSIFIERS.split('\n') if _f],
-    'keywords'                     : 'scientific modeling, tidal dynamics, planetary science, habitability, '
-                                     'astrophysics, tides, orbital mechanics, exoplanets, planets',
-    'platforms'                    : ["Windows", "MacOS", "CentOS"],
-    'packages'                     : find_packages() + ['TidalPy.WorldConfigs'],
-    'include_package_data'         : True,
-    'extras_require'               : {
-        'dev': ['sympy']
-        },
-    'python_requires'              : '>=3.7',
-    'install_requires'             : requirements,
-    }
-
-setup(**setup_kwargs)
-
-print('\n\nTidalPy install complete!')
-print('-----------------------------------------------------------------------------')
-print('\tGetting Started: https://github.com/jrenaud90/TidalPy/blob/master/README.md')
-print('\tBug Report: https://github.com/jrenaud90/TidalPy/issues')
-print('\tQuestions: TidalPy@gmail.com')
-print('-----------------------------------------------------------------------------')
-print('Enjoy!\n\n')
->>>>>>> 1ab0b283
+print('Enjoy!\n\n')