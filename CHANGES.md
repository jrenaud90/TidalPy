--- conflicted
+++ resolved
@@ -1,9 +1,8 @@
 # TidalPy Major Change Log
 
-### Version 0.6.0 (TBD)
-<<<<<<< HEAD
-Other Major Changes
-* Remove support for the older non-cythonized `radial_solver` module.
+### Version 0.6.0 *PLANNED*
+* Other Major Changes
+  * Remove support for the older non-cythonized `radial_solver` module.
 
 Changes
 * Moved RadialSolver's Boundary Condition finder to its own function in `TidalPy.RadialSolver.boundaries.surface_bc.pyx` to allow it to be used by both the shooting and propagation matrix techniques.
@@ -19,13 +18,6 @@
 * RadialSolver now has an optional argument `warning_verbose` (default=True) which can be set to false to suppress warnings.
 
 Dependencies
-* Bumped support for `CyRK` to v0.8.8
-=======
-* Other Major Changes
-  * Remove support for the older non-cythonized `radial_solver` module.
->>>>>>> 929fb2ea
-
-Dependencies:
 * Added support for CyRK v0.9.0
 
 Fixes:
