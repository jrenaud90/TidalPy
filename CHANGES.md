# TidalPy Major Change Log

<<<<<<< HEAD
TBD:: Fixed issue where shooting method was corrupting data when starting radius was too large (which happened for higher orders of l) This fixes GitHub Issue [#72](https://github.com/jrenaud90/TidalPy/issues/72).
Added debug flag to installation files to help with cython debugging. 
=======
### Version 0.6.5 (2025-XX)

New:
* Added test to check if structure arrays have been changed.

Fixes:
* Fixed issue where TidalPy structures (layers, planets, etc.) would return editable arrays instead of copies of arrays. This could lead to subsequent functions (like planet paint) changing the arrays. This fixes GitHub Issue [#74](https://github.com/jrenaud90/TidalPy/issues/74).
>>>>>>> d68336c2

### Version 0.6.4 (2025-04-10)

#### Dependencies
* Removed max version limit for platformdirs package

### Version 0.6.3 (2025-04-09)

#### Changes
* Changes GitHub actions to avoid testing when not needed.
* Now supports Python 3.13

#### Fixes
* Removed various files that were being included in the manifest

#### Dependencies
* Updated to work with CyRK 0.13.3
* Updated to work with Numpy 2.x

### Version 0.6.2 (2025-03-28)

* Bumping version to integrate into conda-forge.
* Fixed some build processes that could cause both numpy 1.X and 2.X to be installed and inconsistent use (only affected MacOS)

### Version 0.6.1 (2025-01-11)

#### Benchmarks and Performance
* Added performance benchmark for `TidalPy.RadialSolver.helpers`.

#### Fixes
* Fixed memory leak that was occurring in the EOS Solver (therefore also RadialSolver) due to CyRK's CySolverSolution not being dereferenced (this is a problem with CyRK, but hack applied to TidalPy until a fix can be made to CyRK).

#### Performance
* Improved `TidalPy.RadialSolver.helpers.build_rs_input_from_data` performance by factor of 10x to 150x depending on layer structure.
* Improved `TidalPy.RadialSolver.helpers.build_rs_input_homogeneous_layers` performance by factor of 15% to 3.5x depending on layer structure.
* Improved `TidalPy.RadialSolver.radial_solver` performance by around 10% depending on layer structure.

## Version 0.6.0 (2025-01-07)
#### Removed
* Removed support for the older non-cythonized `TidalPy.radial_solver` module in favor of `TidalPy.RadialSolver`

#### RadialSolver Changes
* Moved RadialSolver's Boundary Condition finder to its own function in `TidalPy.RadialSolver.boundaries.surface_bc.pyx` to allow it to be used by both the shooting and propagation matrix techniques.
* Decoupled radial solver from shooting method.
  * Moved the shooting method (formerly just called `cf_radial_solver`) to a dedicated file to prep for a different dedicated file for the prop matrix solver. 
  * Now `TidalPy.RadialSolver.solver` only contains driver functions and output structures.
* Added Propagation Matrix technique to RadialSolver
  * This is simplified for now. Only planets with 1 solid, static, incompressible layer are allowed. 
    * Other assumptions can be approximated, e.g., liquid layers use a small shear modulus.
    * Multiple layers should also work if you have discontinuities in density, shear, etc. within your "one layer".
  * A cythonized solid fundamental matrix implementation can be found in `TidalPy.RadialSolver.PropMatrix.solid_matrix`.
* New radial slicing scheme required:
  * TidalPy now requires `radial_solver` input arrays to be defined in a precise manner:
    * `radius_array` must start at 0.
    * Each layer's upper and lower radius must be in the `radius_array`. That means if there is more than one layer there will be two identical radius values!
      * E.g., if a planet has a ICB at 1000km and a CMB at 3500km. Then `radius_array` must be setup with 2 values of 1000km and 2 values of 3500km. 
      * Other parameters should be defined on a "as layer" basis. So shear modulus at the 1st 1000km would be the shear of the inner core, at the 2nd 1000km it would be the shear modulus of the outer core. Likewise shear modulus at the 1st 3500km would be for the outer core and at the 2nd 3500km would be the shear modulus for the mantle. Same goes for density and bulk modulus.
* Added warning to check for instabilities (based on large number of steps taken; requires `warnings=True`).
* Changes to `radial_solver` arguments:
  * Many changes to the order as well as additions and removals of arguments to `radial_solver` highly suggest looking through the updated documentation.
  * `radial_solver` no longer requires `gravity_array`.
    * New with this update is a self-consistent equation of state solver (EOSS) that is called from `radial_solver`. This EOSS is used to find gravity(r).
  * Bulk modulus must now be provided as a complex-valued array
    * If a non-zero imaginary portion is provided (e.g., found via a rheology) then bulk dissipation is now tracked.
    * If imaginary portions are zero, then bulk dissipation is ignored as in TidalPy v0.5.x and earlier. (this is actually dependent on your bulk rheology; it could also cause infinities...)
  * Several arguments have had slight name refactors which will break calls that used keyword arguments. Review the RadialSolver documentation or "TidalPy/RadialSolver/solver.pyx" for the new argument names.
  * `upper_radius_bylayer_array` must now be provided as a numpy array (previously a tuple of floats was acceptable).
  * Added new optional argument `surface_pressure` (default=0.0) used with EOSS to find pressure convergence.
  * Added new optional argument `core_model` (default=0) used to set the lower boundary condition when the propagation matrix technique is used.
  * Added new optional argument `starting_radius` (default=0.0) to allow the user to set the initial radius for the radial solution.
    * Setting the solution radius higher in the planet can improve solution stability when using the shooting method. Particularly if looking at higher harmonic `degree_l`s. There is a trade off with accuracy so advise testing.
    * The starting radius must be >= 0.0, if 0.0 is provided (the default) then TidalPy will use the Martens technique to find a suitable starting radius (function of `degree_l`, planet radius, and the new optional argument `start_radius_tolerance` which defaults to 1.0e-5).
  * Removed `limit_solution_to_radius` argument.
  * Added new optional argument `use_prop_matrix` (default=False) to use the propagation matrix technique over the shooting method.
  * Equation of State Solver arguments:
    * `eos_method_bylayer` - EOSS method to use for each layer (currently only "interpolate" is supported).
    * `eos_integration_method` Runge-Kutta method to use for EOSS (default="RK45"). `eos_rtol` and `eos_atol` can also be provided to control integration error.
    * `eos_pressure_tol` (default=1.0e-3) and `eos_max_iters` (default=40) control the pressure convergence of the EOSS.
  * Added optional argument `perform_checks` (default=True) that performs many checks on the user input before running the solution (small performance penalty, but highly recommend leaving on until your inputs are tested).
  * Added optional argument `log_info` (default=False) that will log key physical and diagnostic information to TidalPy's log (which can be set to be consol print, log file, or both via TidalPy's configurations). 
    * Note there is a performance hit when using this, particularly if logging to file is enabled.

**New RadialSolver Helpers**
* To assist with the generation of valid inputs to `radial_solver`, TidalPy now provides two helper functions:
  * For planets with homogeneous layers: `from TidalPy.RadialSolver import build_rs_input_homogeneous_layers` takes in attributes for a planet made of layers with constant physical properties and then provides the arrays and other required `radial_solver` inputs that conform to the new `radius_array` scheme.
  * For planets with inhomogeneous layers: `from TidalPy.RadialSolver import build_rs_input_from_data` which parses data arrays (loaded from a file or built elsewhere like using a more robust EOS than TidalPy offers) and makes changes to ensure they will work with `radial_solver`.

**Expanded RadialSolverSolution Attributes and Methods**
* The output of `radial_solver`, an instance of the `RadialSolverSolution`, has been greatly expanded to provide much more data and functionality to the user. Full details can be found in the new RadialSolver documentation. Highlights include:
  * EOSS results like `<solution>.mass`, `<solution>.moi`, `<solution>.moi_factor`, `<solution>.central_pressure`, `<solution>.surface_gravity`.
  * Diagnostic data like number of integration steps required per layer to find a solutions `<solution>.steps_taken`, or EOSS diagnostics: `<solution>.eos_iterations`, `<solution>.eos_pressure_error`, `<solution>.eos_success`, `<solution>.eos_message`, `<solution>.eos_steps_taken`.
    * Much of the new diagnostic data as well as key results can now be quickly printed using `<solution>.print_diagnostics()`.
  * Method to quickly plot the viscoelastic-gravitational solution y's `<solution>.plot_ys()`.
  * Method to quickly plot the EOS results `<solution>.plot_interior()`.
  * In addition to the previously provided attributes like `<solution>.love`, `<solution>.k`, `<solution>.h`, `<solution>.l`, `<solution>.result`.

#### Cython / C Changes
* Shifted away from `PyMem_Free` to `CyRK.utils.mem_free` to allow for consistency in future development.
  * Avoiding using these manual heap allocations whenever possible. Many new uses of smart pointers and C++ vectors.

#### Other Changes
* Updated GitHub actions.
* Moved to more consistent and robust types (e.g., int for degree_l vs. prior unsigned-char; unsigned-int).
* Added inverse function `cinv` in `TidalPy.utilities.math.complex`.
* New "TidalPy/constants.pyx" isolates all TidalPy constants. Available to both Python and Cython. Refactored all files to use the constants in this file.
* New numerics module `TidalPy.math.numerics` for low-level floating point functions.
  * New cythonized `isclose` function that matches functionality of python's `math.isclose`
* Cythonized radial sensitivity to shear/bulk functions in `TidalPy.tides.multilayer.sensitivity` (based on Tobie+2005)
* Cythonized radial heating functions that use the sensitivity to shear/bulk functions in `TidalPy.tides.multilayer.heating` (based on Tobie+2005)
* Improved logging so it is less spammy.
* Logger now logs all exceptions raised.
* Moved TidalPy's default config and world config dir to user's "Documents" folder (from system appdata folder). 
  * If upgrading from previous version of TidalPy, you can safely delete the old config directory.
    * On Windows the old dir was: "'C:\\Users\\<username>\\AppData\\Local\\TidalPy'"; The new dir is "'C:\\Users\\<username>\\Documents\\TidalPy'"
    * On Mac the old dir was: "'/Users/<username>/Library/Application Support/TidalPy'"; The new dir is "'/Users/<username>/Documents/TidalPy'"
    * On Linux the old dir was: "'/Users/<username>/.local/share/TidalPy'"; The new dir is "'/home/<username>/Documents/TidalPy'"
* New switch `TidalPy.log_to_file()` to quickly turn on saving log to file (this can also be adjusted in the TidalPy configurations).
* TidalPy now looks for an environment variable "TIDALPY_TEST_MODE" to turn on test mode during first initialization (can later be changed using the `TidalPy.test_mode()` command or setting `TidalPy._test_mode = False; TidalPy.reinit()`).
* Made use of more TidalPy-specific exceptions.
* Tweaked the `TidalPy.utilities.graphics -> yplot`.
* User can now override TidalPy.config using `TidalPy.reinit(<new config toml file path; or dictionary of configs>)`.
* Refactored and made improvements to `TidalPy.utilities.graphics.planet_plot`.

#### Dependencies
* Added support for CyRK v0.12.x
* Added support for Burnman v0.2.x

#### Documentation
* Reworked TidalPy's documentation structure in prep for a shift to Sphinx in the future.
* Greatly expanded and improved RadialSolver documentation which can be found in "TidalPy/Documentation/RadialSolver"

#### Fixes
* Fixed issue where `radial_solver` arrays could dealloc while references still pointed to them (hanging pointers).
* Missing Cython compile arguments in TidalPy's utilities, `nondimensional.pyx`.
* Fixed incorrect type in dynamic liquid layers that may have been causing some errors to propagate.
* Fixed issue where `TidalPy._config_path` was not being updated.
* Fixed issue where log files could not be created.

### Version 0.5.5 (2024-11-11)

Fixes:
* Fixed dependency compatibility issues.
* Fixed incorrect function signature type for scipy's `spherical_jn`. SciPy v.1.14.X uses a new signature which is breaking on MacOS. Limiting to "SciPy<1.14" for now. See GitHub Issue #65

### Version 0.5.4 (2024-04-30)

Fixes:
* Fixed RadialSolver frequency warning message for dynamic liquid layers not displaying for correct layer types.

Additions:
* Added way to suppress warning messages in RadialSolver.
  * To turn this suppression on, pass `warnings=False` to `RadialSolver.radial_solver`.

### Version 0.5.3 (2024-04-26)

Fixes:
* RadialSolver: Fixed bug where solutions between liquid and solid layers were not propagating correctly.

Additions:
* New Love number benchmarks for Earth provided by [Nick Wagner](https://github.com/nlwagner) in `Benchmarks & Performance\RadialSolver\Earth Love Numbers.ipynb` (Jupyter Notebook).

Changes:
* Pre-allocated several cythonized arrays to nans to help with debugging.
* Provided more error messages to improve user experience.
* Cythonized non-dim function now takes in the planet's density and radius as variables to change.
* Improved the Tobie and Roberts benchmarks for radial solver.

Other:
* Updated to work with CyRK 0.8.7

### Version 0.5.2 (2024-02-22)

Documentation
* Improved RadialSolver documentation regarding higher degree-l.
* Added info about issues that can arise from using non C-continguous arrays in cythonized functions.

Fixes:
* Added error message to `RadialSolver.radial_solver` if length of provided assumption tuples is not the same.
* Fixed issue where non C-continguous arrays were allowed in cythonized functions that required them.

### Version 0.5.1 (2024-02-14)
* Removed Python 3.8 support due to issues with building SciPy.

### Version 0.5.0 (2024-02-14)
_This version is likely to break code based on TidalPy v0.4.X and earlier_

Cythonizing TidalPy
* A major change starting with v0.5.0 is the switch from numba.njited functions to cython precompiled functions and
extension classes. The reasons for doing this are numerous. This transition will be completed in stages
with minor versions (v0.X.0) each bringing a new set of cythonized updates until all njited functions are retired.
* For this version: 
  * Converted `TidalPy.radial_solver.radial_solver` to cythonized `TidalPy.RadialSolver.radial_solver`.
    * The old radial solver method will be removed in TidalPy version 0.6.0.
  * Added new cython-based `TidalPy.utilities.classes.base_x` base cython extension class that other classes are built off of.
  * Converted `TidalPy.rheology.complex_compliances.compliance_models` to cythonized `TidalPy.rheology.models`.
    * Improved the new rheology methods to better handle extreme values of frequency and modulus.
    * The old rheology solvers will be removed in a future release of python.
  * Added several new cython-based helper functions in the utilities package.

Other Major Changes
* Added support for Python 3.11 and 3.12. TidalPy now runs on Python 3.8--3.12.
  * Note that currently the Burnman package does not support 3.12 so that functionality is limited to python 3.8-3.11.
* Removed support for `solver_numba` in the `radial_solver` module.
* Removed some imports from main package and sub modules' `__init__` to avoid slow load times.
* Moved conversion tools from `TidalPy.toolbox.conversions` to `TidalPy.utilities.conversions`.
* Changed setup files so that cython code can be compiled.
  * `special` - for high-performance, general, scientific functions.
* Moved TidalPy configs to a standard user directory by default. The specific location will depend on the OS.
  * Default configs will be installed on the first `import TidalPy` call after installation.
    * These defaults are stored in the `TidalPy.defaultc.py` as a string which is copy and pasted to the new `TidalPy_Configs.toml`.
  * There is a new `TidalPy.clear_data()` function to delete all data stored in these locations. Data will be rebuilt the next time TidalPy is imported.
  * New `TidalPy.set_config(config_path)` to change the active configuration file used by TidalPy.
    * Note that `TidalPy.reinit()` should be called after changing the configurations.
  * New `TidalPy.set_world_dir(world_dir_path)` to change which directory to pull world configs from. 
  * Moved away from the system of `default.py` configurations for sub modules. All default configs are stored in the same `TidalPy_Config.toml`
* Shifted from `json` to `toml` files for world configs.
  * Store all world configs to a zip file for easier distribution.
* TidalPy now requires:
  * CyRK>=0.8.6
  * Cython>=3.0.0
* Moved `BurnMan` 3rd party dependence to a more dedicated `Extending` folder for future development.
* To make TidalPy lighter weight we are starting to remove a lot of 3rd party packages.

Minor Changes and New Features
* `complex_compliance` configurations are now stored in the top level `rheology` in all configs.
  * For example, in prior TidalPy versions you would need to change the complex compliance model by editing `config['layers']['mantle']['rheology']['complex_compliance']['model'] = 'andrade'`. Now this would be: `config['layers']['mantle']['rheology']['model'] = 'andrade'`.
* Added unique frequency finder functions to the `modes` module.
* Moved most of the type hints behind the `typing.TYPE_CHECKING` flag.
* Moved non-critical files out of repository.
* Created a new `tides.heating` module and moved the volumetric heating calculations there.
* Expanded the performance suite to better track the `radial_solver` module.
* Moved `cache.py` to top-level.
* Turned off numba cacheing on several functions that may be used in the radial solver.
  * rheology
    * complex compliance functions
  * radial_solver.numerical
    * initial guess functions
    * interface functions
* Converted radial_solver.numerical initial guess and interface functions output to np.ndarrays rather than numba lists.
* Removed `config_helper.py` and the functions defined within.
* New RadialSolver class now supports more than just boolean inputs.
  * Future proofing to allow for a greater variety of layer types.
* Added exoplanet archive download functionality in `TidalPy.utilities.exoplanets`.
  
Bug Fixes
* Fixed floating point comparison bug in `multilayer_modes` solver.
* Fixed obliquity not being used issue in quick tides calculator.
* Fixed issue in incorrect TidalPy version being loaded into the package.

Performance Improvements
* Improved the performance of the stress and strain calculator by ~20%.
* Cythonize Performance Increases:
  * New `RadialSolver.radial_solver` leads to a ~50x performance boost.
  * New cythonized rheology models are 500% faster for arrays; 40,000% faster for scalars (not a typo!)

#### Version 0.4.1 Alpha (Spring 2023)
Major Changes
* Moved `radial_solver` to a top-level module of TidalPy.
  * Added `find_love` function to the `radial_solver` module for the calculation of Love and Shida numbers.
  * Added `sensitivity_to_shear` function to the `radial_solver` module based on Tobie et al. (2005).
  * Added `sensitivity_to_bulk` function to the `radial_solver` module based on Tobie et al. (2005).
* Added `newton` and `elastic` complex compliances to rheology module for ALMA comparisons.

Minor Changes
* Updated and added to `radial_solver` test suite.
* Changed `radial_solver.interfaces` functions to only require the top most value of the radial solutions rather than the whole array.

Bug Fixes
* Fixed bug in `radial_solver` where interfaces between a dynamic and static liquid were not correctly handled.

### Version 0.4.0 Alpha (Winter 2022/2023)

Major Changes 
* Added a multilayer tidal potential that allows for arbitrary obliquity.
* Added in load Love number calculations to the multilayer code.
* Removed a lot of 3rd-party dependencies to make TidalPy's install more lean.
* Switched over to using the integrators from the new `CyRK` package
  * Changed the signature of the numerical-int multilayer solver.
    * **Breaks Old Code**
* Issue with Numba 0.55 and dictionary updates. This restricts TidalPy to Python version 3.9 or lower.
* Started a lot of prep work for a move to sphinx or similar for documentation (this will be a 0.5.0 feature).
* Created a generalized multi-layer collapse function in `TidalPy.tides.multilayer.numerical_int.collapse`.
  * This will likely break old code. It was introduced in v0.4.0.dev10.
  * Arbitrary layer structures can now be fed into the y-solver. e.g., liquid-solid, solid-liquid, liquid-solid-liquid-solid, etc.
    * Note: Multiple dynamic liquid layers will likely lead to stability problems.
  * y-solver no longer requires a `model_name` variable. The function will automatically utilize the correct model based on the `is_layer_solid` and `is_layer_static` lists.
  * Removed the old code that handled individual cases.
* Interfaces between multiple liquid layers are now supported (but not well tested).
  * Two liquid layers of different types can be next to one another (dynamic-static; static-dynamic).
* y-solvers functional argument signature has changed (both regular and numba versions)
  * **Breaks Old Code**
  * Numerical integrator declaration has changed.
  * Planet_bulk_density is now a required argument.
  * Modified several other TidalPy functions to match this new call signature for the y-solver.
* Removed the y-derivative return from the propagation matrix (to match the output format of the numerical int)
  * **Breaks Old Code**
* Refactored `tidal_y_solver` to `radial_solver` since non-tidal calculations can be made with it.
  * **Breaks Old Code (pre v0.4.0.dev11)**
* Switched from `setup.py` to a streamlined `pyproject.toml` installation process.
* Changes to radial ODE's
  * Input arguments and output diffeqs are now passed as numpy arrays rather than tuples.
  * Input and outputs are now passed as floats not complex (doubling the number of terms)
* Added `numba-scipy` dependence to allow the use of scipy's special functions. 
  * Removed the pre-calculated factorial method. Using scipy's gamma now.
  * TODO: Note the numba-scipy package on github is not updated to the newest version of scipy. Packaging numba-scipy with TidalPy for now.

Performance Improvements
* Improved the performance of the pure-numba radial solve by ~10%

Minor Changes
* Added newer functions to the performance recording suite.
* Improved performance of eccentricity and inclination functions for non-multilayer tidal calculations.
* Added TidalPy to Zenodo. DOI added to readme.
* Removed Gitter account for now.
* Added files and functions to quickly install additional 3rd party applications
* Improvements to GitHub workflows
* Switched over to using the 3rd party `cmcrameri` colormap package rather than trying to maintain it within tidalpy
* Added a delta time to HH:MM:SS converter to utilities.string_helper
* Made improvements to multiprocessing user info
* Cleaned up & added some docstrings and type hints
* Tidal y solver for the prop matrix method no longer returns the y-derivatives.
  * dy1/dr is now calculated directly in the `decompose()` function.
* Created a config helper function `TidalPy.test_mode()` to quickly setup TidalPy configs for pytest'ing
* Cleaned up comments and reordered items in `multilayer.numerical_int.collapse`.
* Fixed a bug when using SciPy's Radau integrator method.
* The version number is now checked with importlib in TidalPy.__init__. Version number should only be changed in the pyproject.toml.
* Updated the pure-numba version of the radial solver's argument signature to better match the python implementation.
* Updated Github Actions

Bug Fixes
* Fixed bug in GridPlot related to number of subplots.
* Fixed bug in global variable for world config loader.
* Fixed type hint bug in the numba-based tidal y solver.
* Fixed bug that caused numba-based tidal y solver to not compile.
* Fixed bug that was causing full TidalPy log to print while in a Jupyter Notebook environment.
  * If you would like the log to print in a notebook then use `TidalPy.toggle_log_print_in_jupyter()` or set the
`print_log_in_jupyter` to `True` in the "configurations.py" file.
* Fixed an error in the multimode volumetric heating calculation where "_rr", "_thth", "_phiphi" were being double
counted
* Fixed an error in the stress/strain calculations where the static, instead of complex, shear was being used.

### Version 0.3.5 Alpha (Spring 2022)

Minor Changes
* Removed the soon-to-be deprecated np.float, np.complex, np.int references.
* Added a check to see if cartopy is installed before functions that depend on it are imported. 

Bug Fixes
* Fixed coverage problem with github actions.
* Fixed issue importing nbTuple.
* Fixed issues with GitHub actions and coverage.

### Version 0.3.4 Alpha (Winter/Spring 2022)

*Multilayer scripts based on 0.3.3 or earlier will likely break with this version!*

Major Changes
* Added `TidalPy.modes.multilayer_modes.py` module to offer simplified calculation of multilayer tidal
  heating.
* Added `GridPlot` class to quickly make grid-like matplotlib figures.
  Checkout `TidalPy.utilities.graphics.grid_plot.py`
* Added `Cartopy` dependence.
    * Can now make cool projection maps! Added basic functionality to `TidalPy.utilities.graphics.global_map.py`.
    * New jupyter notebooks to showcase map projects and GridPlot functionality.
* Improved performance on both mode and non-mode tidal potential functions by at least a factor of 3. If used
  correctly these can be nearly 100x faster.
* Added a new obliquity version of the mode version tidal potential.
* Stress and strain relationship for multi-layer tides now allows for arbitrary rheology.
* Created a single multilayer solver to handle an arbitrary layer structure.
  See `TidalPy.tides.multilayer.numerical_int.solver.py`
* Stress & Strain relationship now accounts for arbitrary rheology.
* Created a single multi-mode solver for multilayer problems. See `TidalPy.tides.modes.multilayer_modes.py`
* TidalPy now defaults to using the frequency dependent zeta versions of Andrade and Sundberg rheologies.
    * This was done to avoid issues with real(complex_comp) at zero frequency which happens in multi mode
      calculations.
* Added numba-safe version of multilayer calc

Minor Changes
* Added a helper function to quickly calculate masses, volumes, and gravity for spherical shells provided a radius
  and density array: `TidalPy.utilities.spherical_helper.calculate_mass_gravity_arrays`.
* Added more colormaps, updated how reserved versions are constructed, updated old maps.
* Better support for post-multiprocessing function inputs.
* Refactored tidal mode calculation functions into a new TidalPy.tides.modes module.
* Added a voxel calculator to TidalPy.utilities.spherical_helper. Also, added related tests & benchmarking tools.
* Added a dictionary to track known color maps. It can be imported at `TidalPy.utilities.cmaps.KNOWN_CMAPS`
* Made some improvements to the unique_path function in io_helper.py
* Rearranged the tidal potential argument order.
* Added some sanity checks on the various kinds on both mode and non-mode tidal potentials to compare with one
  another.
* Updated stress, strain, and displacement calculations to account for new low-memory calculation method.
* Greatly increased performance of multilayer stress, strain, and potential calculations.
* Refactored much of the multilayer functions from TidalPy.toolbox to TidalPy.tides.multilayer.numerical_int and sub
  modules
* Reworked numba-safe RK integrator. Does not reproduce scipy exactly for chaotic functions when numba is on.

Bug Fixes
* Fixed issue that was causing some multilayer boundary calculations to be 10x slower.
* Fixed issue where 2D arrays would not work on njited `neg_array_for_log_plot` function.
* Fixed issue where there could be negative love numbers with frequency is zero in multi-mode calculator

### Version 0.3.3 Alpha (Fall 2021)

Major Changes
* Updated to work with BurnMan v1.0 release.
* Updated the NSR tidal potential for multilayer code to a multi-modal version
* Improvements to the multilayer module

Minor Changes
* Added more tests
* Removed the remaining `_array` functions

### Version 0.3.2 Alpha (Summer 2021)

Major Changes
* Changes to setup to use released version of BurnMan.

### Version 0.3.1 Alpha (Summer 2021)

Major Changes
* Added a simplistic (not modal version) NSR tidal potential for use in the multilayer code.
* Added multiprocessor toolkit to `TidalPy.utilities.multiprocessing`

Minor Changes
* Did large scale code reformatting (just style, no refactoring) on nearly all files.
* Cleaned up some doc strings.

## Version 0.3.0 Alpha (Spring 2021)

*Scripts based on 0.2.x will likely break with this version!*

Major Changes:
* Added the first iteration of a multilayer tidal calculator module in `TidalPy.tides.multilayer` this module
  provides basic functionality to calculate tidal dissipation in a semi-homogeneous, shell-based approach. This is
  more accurate than the pure homogeneous model used throughout the rest of TidalPy. The downside with the current
  version is that it does not allow for NSR or high eccentricity / obliquity. A future version will attempt to add
  in a more robust Tidal Potential equation which will allow for additional physics.
* Setup.py has been revamped as has the installation process. This is in prep to allow for TidalPy to become
  available on PyPI.
* Did away with most of the `_array` functions. Found a way for njit to compile a function to handle either arrays
  or floats.
    * Left the `self._func_array` (in addition to `self._func`) in the `model.py` classes just in case we ever **
      do** need to define array functions in the future: all the infrastructure is still in place.
* Added a numba-safe Explicit Runge-Kutta integrator. This is fully wrapped in njit'd functions.
    * On its own this can be 5--20 times faster than `scipy.solve_ivp`.
    * This also allows the integration function to be used from within another njit'd function(s).
    * This is still very experimental so please use caution and testing when using it.

Minor Changes
* Numerous bug fixes.
* Removed the array versions of the dynamic functions.
    * `use_array` is still tracked in OOP and some quick calculation functions. These may all be not necessary now.
* New cookbook to showcase the multilayer calculations.
* Added surface area slices to base physical class.
* Fixed some issues with how radius slices are tracked within layers and worlds.
    * `<world/layer>.radii[0]` is never the radius at the bottom of the object, it is always one dx up.
    * An interpolation had to be added to Burnman layers since Burnman radii starts at 0.
* Improved various docstrings.
* Refactored the `TidalPy.tools` to `TidalPy.toolbox`.
* Refactored `Cookbooks` to `Demos`.
* conversions.semi_a2orbital_motion and orbital_motion2semi_a now always return np.nan where they used to return
  complex numbers.

## Version 0.2.1 Alpha (Fall 2020)

*Will break studies based on previous versions*

Note: TidalPy version of "0.2.0" was never made publicly available. This is the next version after 0.1.0.

Major Changes
* Major refactoring all over.
* Replaced the custom logging system with one based on Python's logging package.
    * Logger will not print to console if using a Jupyter notebook.
    * User can decide if the log is saved to disk or not.
* Modified OOP Backend
    * Models are now free to access the state properties of layers and planets. This eliminates the need to pass
      arguments into model classes for calculations. All the user has to do is change the layer and/or planet's
      state properties and then those changes will automatically propagate.
* New Rheology Scheme
    * To better follow real physics, all strength-based models have been moved under the redesigned `Rheology`
      class.
    * This includes: liquid and solid viscosity calculations, partial melting, and complex compliance
    * Love numbers are now calculated by a new `Tides` class instead of the `Rheology` (see next bullet point).
* New Tides Module
    * New `Tides` class and child classes have been implemented which handle all Love number and tidal calculations
      for both a rheology-based approach or for the CPL/CTL model.
    * This module contains functionality to calculate tidal heating and tidal potential derivatives based on a
      complex compliance function and the various thermal and orbital parameters.
    * The functions to calculate the Love numbers are also stored here.
    * New eccentricity functions have been added including terms up to and including e^20 and tidal order l=7.
    * New inclination functions have been added (with arbitrary accuracy) up to tidal order l=7.
* Other
    * Various functions and classes have been reworked or removed to simplify the code base.

Minor Changes
* Removed ".pyname" from classes.
* Utilities package has been reorganized.
* Changed the setup pipeline to only require one command.

QOL Improvements
* Many new docstrings, type hints, and overall clean up of functions and classes. All docstrings should now follow
  the numpy format.
* Many new tests for both the functional and OOP versions of TidalPy.
* setup.py no longer requires a separate command line call to install the Burnman package.
* More comments and spelling/typo fixes everywhere.
* Added CVD-friendly color maps made by Crameri (2018; http://doi.org/10.5281/zenodo.1243862) to the
  utilities.graphics module
* More log.debug() calls all over. This should hopefully help bugfixes in the future (especially OOP bugs).

Bug Fixes:
* Fixed bug in world_builder.py : build_from_world where nested dicts were not being overwritten as expected.
* Fixed bug in melt fraction checks for the float version of the Henning model.
* Fixed bug in the Henning melting model where viscosity and shear was not being calculated correctly during the
  breakdown band (critical melt fraction + ~5%). This only affected a phase space that was rarely important for
  tidal calculations (planets would pass through it *very* quickly).

## Version 0.1.0 Alpha (July 2019)

*Initial Release - Changes not tracked*<|MERGE_RESOLUTION|>--- conflicted
+++ resolved
@@ -1,17 +1,14 @@
 # TidalPy Major Change Log
 
-<<<<<<< HEAD
-TBD:: Fixed issue where shooting method was corrupting data when starting radius was too large (which happened for higher orders of l) This fixes GitHub Issue [#72](https://github.com/jrenaud90/TidalPy/issues/72).
-Added debug flag to installation files to help with cython debugging. 
-=======
 ### Version 0.6.5 (2025-XX)
 
-New:
+#### New
 * Added test to check if structure arrays have been changed.
-
-Fixes:
+* Added debug flag to installation files to help with cython debugging. 
+
+#### Fixes
 * Fixed issue where TidalPy structures (layers, planets, etc.) would return editable arrays instead of copies of arrays. This could lead to subsequent functions (like planet paint) changing the arrays. This fixes GitHub Issue [#74](https://github.com/jrenaud90/TidalPy/issues/74).
->>>>>>> d68336c2
+* Fixed issue where shooting method was corrupting data when starting radius was too large (which happened for higher orders of l) This fixes GitHub Issue [#72](https://github.com/jrenaud90/TidalPy/issues/72).
 
 ### Version 0.6.4 (2025-04-10)
 
