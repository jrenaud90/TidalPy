--- conflicted
+++ resolved
@@ -3,10 +3,11 @@
 * In-Dev Changes
   * Added in true incompressible model for multilayer code.
 
-<<<<<<< HEAD
-#### Version 0.4.2 Alpha (Spring 2023)
-
-* Major Changes
+### Version 0.5.0 Alpha (Spring 2023)
+* Major Changes
+  * Removed some imports from main package __init__ to avoid slow load times.
+  * Moved `cache.py` to top-level.
+  * Moved conversion tools from `TidalPy.toolbox.conversions` to `TidalPy.utilities.conversions`.
   * Changed setup files so that cython code can be compiled.
   * Added new submodules into `TidalPy.utilities.performance`.
     * `array` - for high-performance array manipulations.
@@ -15,30 +16,20 @@
     * `special` - for high-performance, general, scientific functions.
 
 * Minor Changes
-  * Expanded the performance suite to better track the `radial_solver` module.
-
-* Bug Fixes
-  * Fixed issue in incorrect TidalPy version being loaded into the package.
-=======
-### Version 0.5.0 Alpha (Spring 2023)
-* Major Changes
-  * Removed some imports from main package __init__ to avoid slow load times.
-  * Moved `cache.py` to top-level.
-  * Moved conversion tools from `TidalPy.toolbox.conversions` to `TidalPy.utilities.conversions`.
-
-* Minor Changes
   * Added unique frequency finder functions to the `modes` module.
   * Moved most of the type hints behind the `typing.TYPE_CHECKING` flag.
   * Moved non-critical files out of repository.
   * Created a new `tides.heating` module and moved the volumetric heating calculations there.
+  * Expanded the performance suite to better track the `radial_solver` module.
   
 * Bug Fixes
   * Fixed floating point comparison bug in `multilayer_modes` solver.
   * Fixed obliquity not being used issue in quick tides calculator.
+  * Fixed issue in incorrect TidalPy version being loaded into the package.
 
 * Performance Improvements
   * Improved the performance of the stress and strain calculator by ~20%
->>>>>>> ba3ea6b7
+
 
 #### Version 0.4.1 Alpha (Spring 2023)
 * Major Changes
