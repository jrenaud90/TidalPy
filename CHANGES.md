# TidalPy Major Change Log

### Version 0.6.0 *PLANNED*
* Other Major Changes
  * Remove support for the older non-cythonized `radial_solver` module.

<<<<<<< HEAD
* New Features
  * Added Cythonized Propagation Matrix functions for solid fundamental matrix in `TidalPy.RadialSolver.PropMatrix.solid_matrix`.
  * Added inverse function `cinv` in `TidalPy.utilities.math.complex`.
=======
### Version 0.5.3 (2024-04-26)

Fixes:
* RadialSolver: Fixed bug where solutions between liquid and solid layers were not propagating correctly.

Additions:
* New Love number benchmarks for Earth provided by [Nick Wagner](https://github.com/nlwagner) in `Benchmarks & Performance\RadialSolver\Earth Love Numbers.ipynb` (Jupyter Notebook).

Changes:
* Pre-allocated several cythonized arrays to nans to help with debugging.
* Provided more error messages to improve user experience.
* Cythonized non-dim function now takes in the planet's density and radius as variables to change.
* Improved the Tobie and Roberts benchmarks for radial solver.

Other:
* Updated to work with CyRK 0.8.7

### Version 0.5.2 (2024-02-22)

Documentation
* Improved RadialSolver documentation regarding higher degree-l.
* Added info about issues that can arise from using non C-continguous arrays in cythonized functions.

Fixes:
* Added error message to `RadialSolver.radial_solver` if length of provided assumption tuples is not the same.
* Fixed issue where non C-continguous arrays were allowed in cythonized functions that required them.
>>>>>>> 9750436c

### Version 0.5.1 (2024-02-14)
* Removed Python 3.8 support due to issues with building SciPy.

### Version 0.5.0 (2024-02-14)
_This version is likely to break code based on TidalPy v0.4.X and earlier_

Cythonizing TidalPy
* A major change starting with v0.5.0 is the switch from numba.njited functions to cython precompiled functions and
extension classes. The reasons for doing this are numerous. This transition will be completed in stages
with minor versions (v0.X.0) each bringing a new set of cythonized updates until all njited functions are retired.
* For this version: 
  * Converted `TidalPy.radial_solver.radial_solver` to cythonized `TidalPy.RadialSolver.radial_solver`.
    * The old radial solver method will be removed in TidalPy version 0.6.0.
  * Added new cython-based `TidalPy.utilities.classes.base_x` base cython extension class that other classes are built off of.
  * Converted `TidalPy.rheology.complex_compliances.compliance_models` to cythonized `TidalPy.rheology.models`.
    * Improved the new rheology methods to better handle extreme values of frequency and modulus.
    * The old rheology solvers will be removed in a future release of python.
  * Added several new cython-based helper functions in the utilities package.

Other Major Changes
* Added support for Python 3.11 and 3.12. TidalPy now runs on Python 3.8--3.12.
  * Note that currently the Burnman package does not support 3.12 so that functionality is limited to python 3.8-3.11.
* Removed support for `solver_numba` in the `radial_solver` module.
* Removed some imports from main package and sub modules' `__init__` to avoid slow load times.
* Moved conversion tools from `TidalPy.toolbox.conversions` to `TidalPy.utilities.conversions`.
* Changed setup files so that cython code can be compiled.
  * `special` - for high-performance, general, scientific functions.
* Moved TidalPy configs to a standard user directory by default. The specific location will depend on the OS.
  * Default configs will be installed on the first `import TidalPy` call after installation.
    * These defaults are stored in the `TidalPy.defaultc.py` as a string which is copy and pasted to the new `TidalPy_Configs.toml`.
  * There is a new `TidalPy.clear_data()` function to delete all data stored in these locations. Data will be rebuilt the next time TidalPy is imported.
  * New `TidalPy.set_config(config_path)` to change the active configuration file used by TidalPy.
    * Note that `TidalPy.reinit()` should be called after changing the configurations.
  * New `TidalPy.set_world_dir(world_dir_path)` to change which directory to pull world configs from. 
  * Moved away from the system of `default.py` configurations for sub modules. All default configs are stored in the same `TidalPy_Config.toml`
* Shifted from `json` to `toml` files for world configs.
  * Store all world configs to a zip file for easier distribution.
* TidalPy now requires:
  * CyRK>=0.8.6
  * Cython>=3.0.0
* Moved `BurnMan` 3rd party dependence to a more dedicated `Extending` folder for future development.
* To make TidalPy lighter weight we are starting to remove a lot of 3rd party packages.

Minor Changes and New Features
* `complex_compliance` configurations are now stored in the top level `rheology` in all configs.
  * For example, in prior TidalPy versions you would need to change the complex compliance model by editing `config['layers']['mantle']['rheology']['complex_compliance']['model'] = 'andrade'`. Now this would be: `config['layers']['mantle']['rheology']['model'] = 'andrade'`.
* Added unique frequency finder functions to the `modes` module.
* Moved most of the type hints behind the `typing.TYPE_CHECKING` flag.
* Moved non-critical files out of repository.
* Created a new `tides.heating` module and moved the volumetric heating calculations there.
* Expanded the performance suite to better track the `radial_solver` module.
* Moved `cache.py` to top-level.
* Turned off numba cacheing on several functions that may be used in the radial solver.
  * rheology
    * complex compliance functions
  * radial_solver.numerical
    * initial guess functions
    * interface functions
* Converted radial_solver.numerical initial guess and interface functions output to np.ndarrays rather than numba lists.
* Removed `config_helper.py` and the functions defined within.
* New RadialSolver class now supports more than just boolean inputs.
  * Future proofing to allow for a greater variety of layer types.
* Added exoplanet archive download functionality in `TidalPy.utilities.exoplanets`.
  
Bug Fixes
* Fixed floating point comparison bug in `multilayer_modes` solver.
* Fixed obliquity not being used issue in quick tides calculator.
* Fixed issue in incorrect TidalPy version being loaded into the package.

Performance Improvements
* Improved the performance of the stress and strain calculator by ~20%.
* Cythonize Performance Increases:
  * New `RadialSolver.radial_solver` leads to a ~50x performance boost.
  * New cythonized rheology models are 500% faster for arrays; 40,000% faster for scalars (not a typo!)

#### Version 0.4.1 Alpha (Spring 2023)
Major Changes
* Moved `radial_solver` to a top-level module of TidalPy.
  * Added `find_love` function to the `radial_solver` module for the calculation of Love and Shida numbers.
  * Added `sensitivity_to_shear` function to the `radial_solver` module based on Tobie et al. (2005).
  * Added `sensitivity_to_bulk` function to the `radial_solver` module based on Tobie et al. (2005).
* Added `newton` and `elastic` complex compliances to rheology module for ALMA comparisons.

Minor Changes
* Updated and added to `radial_solver` test suite.
* Changed `radial_solver.interfaces` functions to only require the top most value of the radial solutions rather than the whole array.

Bug Fixes
* Fixed bug in `radial_solver` where interfaces between a dynamic and static liquid were not correctly handled.

### Version 0.4.0 Alpha (Winter 2022/2023)

Major Changes 
* Added a multilayer tidal potential that allows for arbitrary obliquity.
* Added in load Love number calculations to the multilayer code.
* Removed a lot of 3rd-party dependencies to make TidalPy's install more lean.
* Switched over to using the integrators from the new `CyRK` package
  * Changed the signature of the numerical-int multilayer solver.
    * **Breaks Old Code**
* Issue with Numba 0.55 and dictionary updates. This restricts TidalPy to Python version 3.9 or lower.
* Started a lot of prep work for a move to sphinx or similar for documentation (this will be a 0.5.0 feature).
* Created a generalized multi-layer collapse function in `TidalPy.tides.multilayer.numerical_int.collapse`.
  * This will likely break old code. It was introduced in v0.4.0.dev10.
  * Arbitrary layer structures can now be fed into the y-solver. e.g., liquid-solid, solid-liquid, liquid-solid-liquid-solid, etc.
    * Note: Multiple dynamic liquid layers will likely lead to stability problems.
  * y-solver no longer requires a `model_name` variable. The function will automatically utilize the correct model based on the `is_layer_solid` and `is_layer_static` lists.
  * Removed the old code that handled individual cases.
* Interfaces between multiple liquid layers are now supported (but not well tested).
  * Two liquid layers of different types can be next to one another (dynamic-static; static-dynamic).
* y-solvers functional argument signature has changed (both regular and numba versions)
  * **Breaks Old Code**
  * Numerical integrator declaration has changed.
  * Planet_bulk_density is now a required argument.
  * Modified several other TidalPy functions to match this new call signature for the y-solver.
* Removed the y-derivative return from the propagation matrix (to match the output format of the numerical int)
  * **Breaks Old Code**
* Refactored `tidal_y_solver` to `radial_solver` since non-tidal calculations can be made with it.
  * **Breaks Old Code (pre v0.4.0.dev11)**
* Switched from `setup.py` to a streamlined `pyproject.toml` installation process.
* Changes to radial ODE's
  * Input arguments and output diffeqs are now passed as numpy arrays rather than tuples.
  * Input and outputs are now passed as floats not complex (doubling the number of terms)
* Added `numba-scipy` dependence to allow the use of scipy's special functions. 
  * Removed the pre-calculated factorial method. Using scipy's gamma now.
  * TODO: Note the numba-scipy package on github is not updated to the newest version of scipy. Packaging numba-scipy with TidalPy for now.

Performance Improvements
* Improved the performance of the pure-numba radial solve by ~10%

Minor Changes
* Added newer functions to the performance recording suite.
* Improved performance of eccentricity and inclination functions for non-multilayer tidal calculations.
* Added TidalPy to Zenodo. DOI added to readme.
* Removed Gitter account for now.
* Added files and functions to quickly install additional 3rd party applications
* Improvements to GitHub workflows
* Switched over to using the 3rd party `cmcrameri` colormap package rather than trying to maintain it within tidalpy
* Added a delta time to HH:MM:SS converter to utilities.string_helper
* Made improvements to multiprocessing user info
* Cleaned up & added some docstrings and type hints
* Tidal y solver for the prop matrix method no longer returns the y-derivatives.
  * dy1/dr is now calculated directly in the `decompose()` function.
* Created a config helper function `TidalPy.test_mode()` to quickly setup TidalPy configs for pytest'ing
* Cleaned up comments and reordered items in `multilayer.numerical_int.collapse`.
* Fixed a bug when using SciPy's Radau integrator method.
* The version number is now checked with importlib in TidalPy.__init__. Version number should only be changed in the pyproject.toml.
* Updated the pure-numba version of the radial solver's argument signature to better match the python implementation.
* Updated Github Actions

Bug Fixes
* Fixed bug in GridPlot related to number of subplots.
* Fixed bug in global variable for world config loader.
* Fixed type hint bug in the numba-based tidal y solver.
* Fixed bug that caused numba-based tidal y solver to not compile.
* Fixed bug that was causing full TidalPy log to print while in a Jupyter Notebook environment.
  * If you would like the log to print in a notebook then use `TidalPy.toggle_log_print_in_jupyter()` or set the
`print_log_in_jupyter` to `True` in the "configurations.py" file.
* Fixed an error in the multimode volumetric heating calculation where "_rr", "_thth", "_phiphi" were being double
counted
* Fixed an error in the stress/strain calculations where the static, instead of complex, shear was being used.

### Version 0.3.5 Alpha (Spring 2022)

Minor Changes
* Removed the soon-to-be deprecated np.float, np.complex, np.int references.
* Added a check to see if cartopy is installed before functions that depend on it are imported. 

Bug Fixes
* Fixed coverage problem with github actions.
* Fixed issue importing nbTuple.
* Fixed issues with GitHub actions and coverage.

### Version 0.3.4 Alpha (Winter/Spring 2022)

*Multilayer scripts based on 0.3.3 or earlier will likely break with this version!*

Major Changes
* Added `TidalPy.modes.multilayer_modes.py` module to offer simplified calculation of multilayer tidal
  heating.
* Added `GridPlot` class to quickly make grid-like matplotlib figures.
  Checkout `TidalPy.utilities.graphics.grid_plot.py`
* Added `Cartopy` dependence.
    * Can now make cool projection maps! Added basic functionality to `TidalPy.utilities.graphics.global_map.py`.
    * New jupyter notebooks to showcase map projects and GridPlot functionality.
* Improved performance on both mode and non-mode tidal potential functions by at least a factor of 3. If used
  correctly these can be nearly 100x faster.
* Added a new obliquity version of the mode version tidal potential.
* Stress and strain relationship for multi-layer tides now allows for arbitrary rheology.
* Created a single multilayer solver to handle an arbitrary layer structure.
  See `TidalPy.tides.multilayer.numerical_int.solver.py`
* Stress & Strain relationship now accounts for arbitrary rheology.
* Created a single multi-mode solver for multilayer problems. See `TidalPy.tides.modes.multilayer_modes.py`
* TidalPy now defaults to using the frequency dependent zeta versions of Andrade and Sundberg rheologies.
    * This was done to avoid issues with real(complex_comp) at zero frequency which happens in multi mode
      calculations.
* Added numba-safe version of multilayer calc

Minor Changes
* Added a helper function to quickly calculate masses, volumes, and gravity for spherical shells provided a radius
  and density array: `TidalPy.utilities.spherical_helper.calculate_mass_gravity_arrays`.
* Added more colormaps, updated how reserved versions are constructed, updated old maps.
* Better support for post-multiprocessing function inputs.
* Refactored tidal mode calculation functions into a new TidalPy.tides.modes module.
* Added a voxel calculator to TidalPy.utilities.spherical_helper. Also, added related tests & benchmarking tools.
* Added a dictionary to track known color maps. It can be imported at `TidalPy.utilities.cmaps.KNOWN_CMAPS`
* Made some improvements to the unique_path function in io_helper.py
* Rearranged the tidal potential argument order.
* Added some sanity checks on the various kinds on both mode and non-mode tidal potentials to compare with one
  another.
* Updated stress, strain, and displacement calculations to account for new low-memory calculation method.
* Greatly increased performance of multilayer stress, strain, and potential calculations.
* Refactored much of the multilayer functions from TidalPy.toolbox to TidalPy.tides.multilayer.numerical_int and sub
  modules
* Reworked numba-safe RK integrator. Does not reproduce scipy exactly for chaotic functions when numba is on.

Bug Fixes
* Fixed issue that was causing some multilayer boundary calculations to be 10x slower.
* Fixed issue where 2D arrays would not work on njited `neg_array_for_log_plot` function.
* Fixed issue where there could be negative love numbers with frequency is zero in multi-mode calculator

### Version 0.3.3 Alpha (Fall 2021)

Major Changes
* Updated to work with BurnMan v1.0 release.
* Updated the NSR tidal potential for multilayer code to a multi-modal version
* Improvements to the multilayer module

Minor Changes
* Added more tests
* Removed the remaining `_array` functions

### Version 0.3.2 Alpha (Summer 2021)

Major Changes
* Changes to setup to use released version of BurnMan.

### Version 0.3.1 Alpha (Summer 2021)

Major Changes
* Added a simplistic (not modal version) NSR tidal potential for use in the multilayer code.
* Added multiprocessor toolkit to `TidalPy.utilities.multiprocessing`

Minor Changes
* Did large scale code reformatting (just style, no refactoring) on nearly all files.
* Cleaned up some doc strings.

## Version 0.3.0 Alpha (Spring 2021)

*Scripts based on 0.2.x will likely break with this version!*

Major Changes:
* Added the first iteration of a multilayer tidal calculator module in `TidalPy.tides.multilayer` this module
  provides basic functionality to calculate tidal dissipation in a semi-homogeneous, shell-based approach. This is
  more accurate than the pure homogeneous model used throughout the rest of TidalPy. The downside with the current
  version is that it does not allow for NSR or high eccentricity / obliquity. A future version will attempt to add
  in a more robust Tidal Potential equation which will allow for additional physics.
* Setup.py has been revamped as has the installation process. This is in prep to allow for TidalPy to become
  available on PyPI.
* Did away with most of the `_array` functions. Found a way for njit to compile a function to handle either arrays
  or floats.
    * Left the `self._func_array` (in addition to `self._func`) in the `model.py` classes just in case we ever **
      do** need to define array functions in the future: all the infrastructure is still in place.
* Added a numba-safe Explicit Runge-Kutta integrator. This is fully wrapped in njit'd functions.
    * On its own this can be 5--20 times faster than `scipy.solve_ivp`.
    * This also allows the integration function to be used from within another njit'd function(s).
    * This is still very experimental so please use caution and testing when using it.

Minor Changes
* Numerous bug fixes.
* Removed the array versions of the dynamic functions.
    * `use_array` is still tracked in OOP and some quick calculation functions. These may all be not necessary now.
* New cookbook to showcase the multilayer calculations.
* Added surface area slices to base physical class.
* Fixed some issues with how radius slices are tracked within layers and worlds.
    * `<world/layer>.radii[0]` is never the radius at the bottom of the object, it is always one dx up.
    * An interpolation had to be added to Burnman layers since Burnman radii starts at 0.
* Improved various docstrings.
* Refactored the `TidalPy.tools` to `TidalPy.toolbox`.
* Refactored `Cookbooks` to `Demos`.
* conversions.semi_a2orbital_motion and orbital_motion2semi_a now always return np.nan where they used to return
  complex numbers.

## Version 0.2.1 Alpha (Fall 2020)

*Will break studies based on previous versions*

Note: TidalPy version of "0.2.0" was never made publicly available. This is the next version after 0.1.0.

Major Changes
* Major refactoring all over.
* Replaced the custom logging system with one based on Python's logging package.
    * Logger will not print to console if using a Jupyter notebook.
    * User can decide if the log is saved to disk or not.
* Modified OOP Backend
    * Models are now free to access the state properties of layers and planets. This eliminates the need to pass
      arguments into model classes for calculations. All the user has to do is change the layer and/or planet's
      state properties and then those changes will automatically propagate.
* New Rheology Scheme
    * To better follow real physics, all strength-based models have been moved under the redesigned `Rheology`
      class.
    * This includes: liquid and solid viscosity calculations, partial melting, and complex compliance
    * Love numbers are now calculated by a new `Tides` class instead of the `Rheology` (see next bullet point).
* New Tides Module
    * New `Tides` class and child classes have been implemented which handle all Love number and tidal calculations
      for both a rheology-based approach or for the CPL/CTL model.
    * This module contains functionality to calculate tidal heating and tidal potential derivatives based on a
      complex compliance function and the various thermal and orbital parameters.
    * The functions to calculate the Love numbers are also stored here.
    * New eccentricity functions have been added including terms up to and including e^20 and tidal order l=7.
    * New inclination functions have been added (with arbitrary accuracy) up to tidal order l=7.
* Other
    * Various functions and classes have been reworked or removed to simplify the code base.

Minor Changes
* Removed ".pyname" from classes.
* Utilities package has been reorganized.
* Changed the setup pipeline to only require one command.

QOL Improvements
* Many new docstrings, type hints, and overall clean up of functions and classes. All docstrings should now follow
  the numpy format.
* Many new tests for both the functional and OOP versions of TidalPy.
* setup.py no longer requires a separate command line call to install the Burnman package.
* More comments and spelling/typo fixes everywhere.
* Added CVD-friendly color maps made by Crameri (2018; http://doi.org/10.5281/zenodo.1243862) to the
  utilities.graphics module
* More log.debug() calls all over. This should hopefully help bugfixes in the future (especially OOP bugs).

Bug Fixes:
* Fixed bug in world_builder.py : build_from_world where nested dicts were not being overwritten as expected.
* Fixed bug in melt fraction checks for the float version of the Henning model.
* Fixed bug in the Henning melting model where viscosity and shear was not being calculated correctly during the
  breakdown band (critical melt fraction + ~5%). This only affected a phase space that was rarely important for
  tidal calculations (planets would pass through it *very* quickly).

## Version 0.1.0 Alpha (July 2019)

*Initial Release - Changes not tracked*<|MERGE_RESOLUTION|>--- conflicted
+++ resolved
@@ -4,11 +4,10 @@
 * Other Major Changes
   * Remove support for the older non-cythonized `radial_solver` module.
 
-<<<<<<< HEAD
 * New Features
   * Added Cythonized Propagation Matrix functions for solid fundamental matrix in `TidalPy.RadialSolver.PropMatrix.solid_matrix`.
   * Added inverse function `cinv` in `TidalPy.utilities.math.complex`.
-=======
+
 ### Version 0.5.3 (2024-04-26)
 
 Fixes:
@@ -35,7 +34,6 @@
 Fixes:
 * Added error message to `RadialSolver.radial_solver` if length of provided assumption tuples is not the same.
 * Fixed issue where non C-continguous arrays were allowed in cythonized functions that required them.
->>>>>>> 9750436c
 
 ### Version 0.5.1 (2024-02-14)
 * Removed Python 3.8 support due to issues with building SciPy.
