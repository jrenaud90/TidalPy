--- conflicted
+++ resolved
@@ -1,23 +1,23 @@
 # TidalPy Major Change Log
 
-<<<<<<< HEAD
-### Version 0.7.0 (2025-11-X)
-
-#### Fixes
+## Version 0.7.0 (2025-12-X)
+
+### Fixes
 * Fixed top-level directories and files being mistakenly installed.
 * Updated `np.trapz` to `scipy.integrate.trapezoid` due to deprecation of the former.
 
-#### GitHub Actions
+### GitHub Actions
 * Added action to automatically update version numbers, dates, and commit hashs in `citation.cff`, `codemeta.json`, and `meta.yaml`.
 
-#### Utilities
+### Utilities
 * Added `fontsize` kwarg to projection plotter in utilities.graphics.
 
-#### Documentation
+### Documentation
 * Added JOSS paper draft to Papers/2025-JOSS.
+* Added documentation interface with Sphinx and ReadTheDocs.
 * Added and updated readme badges.
 
-#### Other
+### Other
 * Change TidalPy's license to Apache 2.0.
 * Added `CODE_OF_CONDUCT.md` with TidalPy's code of conduct.
 * Added `CONTRIBUTING.md` with information on how others can contribute to TidalPy.
@@ -29,12 +29,6 @@
   * Added ruff lint check to ubuntu tests.
 * Fixed many code issues found with ruff (these are not bug fixes, just syntax compliance and best practices).
 * Moved more module/file level constants into TidalPy.constants and in the configuration file.
-=======
-## Version 0.7.0 (2025-XX)
->>>>>>> 9caa4a45
-
-### New
-* Added Sphinx ReadTheDocs.
 
 ## Version 0.6.11 (2025-11-06)
 
