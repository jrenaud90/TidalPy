--- conflicted
+++ resolved
@@ -1,18 +1,13 @@
 # TidalPy Major Change Log
 
-<<<<<<< HEAD
-## Version 0.3.1 Alpha (Summer 2021)
+
+## Version 0.3.2 Alpha (Summer 2021)
 * Added support for Burnman version 0.10.0. 
 * Improved installation process. 
-=======
+
 ### Version 0.3.1 Alpha (Summer 2021)
-
-* Major Changes
-* Minor Changes
-    * Did large scale code reformats (just style, no refactoring) on nearly all files.
-    * Cleaned up some doc strings.
-* Bug Fixes
->>>>>>> 30753803
+* Did large scale code reformats (just style, no refactoring) on nearly all files.
+* Cleaned up some doc strings.
 
 ## Version 0.3.0 Alpha (Spring 2021)
 
