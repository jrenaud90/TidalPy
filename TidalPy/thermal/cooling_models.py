<<<<<<< HEAD
from typing import Tuple

import numpy as np

from ..performance import njit
from ..types import FloatArray


MIN_THICKNESS = 50.


@njit
def off(delta_temp: FloatArray, layer_thickness: float, thermal_conductivity: float) -> \
        Tuple[FloatArray, FloatArray, FloatArray, FloatArray]:
    """ Sets cooling to zero

    Parameters
    ----------
    delta_temp : FloatArray
        Difference in temperature between top and mid (or bottom) of layer [K]
    layer_thickness : float
        Thickness of layer [m]
    thermal_conductivity : float
        Thermal conductivity of layer material [W K-1 m-1]

    Returns
    -------
    cooling_flux : FloatArray
        Heat flux leaving the layer [W m-2]
    boundary_layer_thickness : FloatArray
        Thickness of boundary layer (if any) [m]
    rayleigh : FloatArray
        Rayleigh number (only non-zero for convection)
    nusselt : FloatArray
        Nusselt number (only != 1 for convection)

    """

    boundary_layer_thickness = (layer_thickness / 2.0) * np.ones_like(delta_temp)
    cooling_flux = np.zeros_like(delta_temp)

    # Values to mimic convection that is turned off
    rayleigh = np.zeros_like(delta_temp)
    nusselt = np.zeros_like(delta_temp)

    return cooling_flux, boundary_layer_thickness, rayleigh, nusselt


@njit
def convection(delta_temp: FloatArray, layer_thickness: float, thermal_conductivity: float,
               viscosity: FloatArray, thermal_diffusivity: float, thermal_expansion: float,
               gravity: float, density: float,
               convection_alpha: float, convection_beta: float, critical_rayleigh: float) -> \
        Tuple[FloatArray, FloatArray, FloatArray, FloatArray]:
    """ Calculates cooling by a parameterized convection model via the Rayleigh number

    !TPY_args live: self.layer.viscosity, self.layer.thermal_diffusivity, self.layer.thermal_expansion
    !TPY_args const: gravity, density, convection_alpha, convection_beta, critical_rayleigh

    Parameters
    ----------
    delta_temp : FloatArray
        Difference in temperature between top and mid (or bottom) of layer [K]
    layer_thickness : float
        Thickness of layer [m]
    thermal_conductivity : float
        Thermal conductivity of layer material [W K-1 m-1]
    viscosity : FloatArray
        Viscosity of convecting layer [Pa s]
    thermal_diffusivity : float
        Thermal diffusivity of layer [m2 s-1]
    thermal_expansion : float
        Thermal expansion of layer [K-1]
    gravity : float
        Surface gravity of layer [m s-2]
    density : float
        Bulk density of layer [kg m-3]
    convection_alpha : float
        Convection scaling term that is ~1. Nusselt number = alpha * (rayleigh / rayleigh_crit) ^ beta
    convection_beta : float
        Nusselt number = alpha * (rayleigh / rayleigh_crit) ^ beta
    critical_rayleigh : float
        Nusselt number = alpha * (rayleigh / rayleigh_crit) ^ beta

    Returns
    -------
    cooling_flux : FloatArray
        Heat flux leaving the layer [W m-2]
    boundary_layer_thickness : FloatArray
        Thickness of boundary layer (if any) [m]
    rayleigh : FloatArray
        Rayleigh number (only non-zero for convection)
    nusselt : FloatArray
        Nusselt number (only != 1 for convection)

    """

    rate_heat_loss = thermal_diffusivity / layer_thickness
    delta_temp[delta_temp < 0.] = 0.
    # TODO: Right now negative delta-temps do not lead to backwards cooling.
    #  Convection should def shut off, but there could still be backwards conduction. How to handle this and keep
    #  the boundary layer still smaller (doesn't make sense for it to explode to 50% layer thickness between two time
    #  steps).
    parcel_rise_rate = thermal_expansion * density * gravity * delta_temp * layer_thickness**2 / viscosity

    rayleigh = parcel_rise_rate / rate_heat_loss
    nusselt = convection_alpha * (rayleigh / critical_rayleigh)**convection_beta
    # Technically convection should shut off at nusselt == 1, but the 2 here forces the max boundary layer thickness
    #  to be 50% the layer thickness.
    nusselt[nusselt < 2.] = 2.

    # Thickness of boundary layer must be between MIN_THICKNESS and 50% of layer_thickness
    boundary_layer_thickness = layer_thickness / nusselt
    # TODO: look at the below commented out equation - some people use this some dont.
    # boundary_layer_thickness[boundary_layer_thickness > .5 * layer_thickness] = .5 * layer_thickness
    boundary_layer_thickness[boundary_layer_thickness < MIN_THICKNESS] = MIN_THICKNESS
    # The minimum thickness sets a (not expressed) limit on the affect of the Nusselt number:
    #     Nusselt_Max = layer_thickness / (2. * MIN_THICKNESS)

    cooling_flux = thermal_conductivity * delta_temp / boundary_layer_thickness

    return cooling_flux, boundary_layer_thickness, rayleigh, nusselt


@njit
def conduction(delta_temp: FloatArray, layer_thickness: float, thermal_conductivity: float) -> \
        Tuple[FloatArray, FloatArray, FloatArray, FloatArray]:
    """ Calculates cooling by conduction through the full thickness of the layer

    Parameters
    ----------
    delta_temp : FloatArray
        Difference in temperature between top and mid (or bottom) of layer [K]
    layer_thickness : float
        Thickness of layer [m]
    thermal_conductivity : float
        Thermal conductivity of layer material [W K-1 m-1]

    Returns
    -------
    cooling_flux : FloatArray
        Heat flux leaving the layer [W m-2]
    boundary_layer_thickness : FloatArray
        Thickness of boundary layer (if any) [m]
    rayleigh : FloatArray
        Rayleigh number (only non-zero for convection)
    nusselt : FloatArray
        Nusselt number (only != 1 for convection)

    """
    """ Calculates cooling by conduction through half of the layer thickness


    :return: Cooling flux, Boundary thickness, Rayleigh, Nusselt
    """

    # TODO: Should this be the full thickness or half the thickness?
    boundary_layer_thickness = layer_thickness * np.ones_like(delta_temp)

    cooling_flux = thermal_conductivity * delta_temp / boundary_layer_thickness

    # Values to mimic convection that is turned off
    rayleigh = np.zeros_like(delta_temp)
    nusselt = np.zeros_like(delta_temp)

    return cooling_flux, boundary_layer_thickness, rayleigh, nusselt

# Put New Models Below Here!
=======
from typing import Tuple

import numpy as np

from ..performance import njit
from ..types import FloatArray


MIN_THICKNESS = 50.


@njit
def off(delta_temp: FloatArray, layer_thickness: float, thermal_conductivity: float) -> \
        Tuple[FloatArray, FloatArray, FloatArray, FloatArray]:
    """ Sets cooling to zero

    Parameters
    ----------
    delta_temp : FloatArray
        Difference in temperature between top and mid (or bottom) of layer [K]
    layer_thickness : float
        Thickness of layer [m]
    thermal_conductivity : float
        Thermal conductivity of layer material [W K-1 m-1]

    Returns
    -------
    cooling_flux : FloatArray
        Heat flux leaving the layer [W m-2]
    boundary_layer_thickness : FloatArray
        Thickness of boundary layer (if any) [m]
    rayleigh : FloatArray
        Rayleigh number (only non-zero for convection)
    nusselt : FloatArray
        Nusselt number (only != 1 for convection)

    """

    boundary_layer_thickness = (layer_thickness / 2.0) * np.ones_like(delta_temp)
    cooling_flux = np.zeros_like(delta_temp)

    # Values to mimic convection that is turned off
    rayleigh = np.zeros_like(delta_temp)
    nusselt = np.zeros_like(delta_temp)

    return cooling_flux, boundary_layer_thickness, rayleigh, nusselt


@njit
def convection(delta_temp: FloatArray, layer_thickness: float, thermal_conductivity: float,
               viscosity: FloatArray, thermal_diffusivity: float, thermal_expansion: float,
               gravity: float, density: float,
               convection_alpha: float, convection_beta: float, critical_rayleigh: float) -> \
        Tuple[FloatArray, FloatArray, FloatArray, FloatArray]:
    """ Calculates cooling by a parameterized convection model via the Rayleigh number

    !TPY_args live: self.layer.viscosity, self.layer.thermal_diffusivity, self.layer.thermal_expansion
    !TPY_args const: gravity, density, convection_alpha, convection_beta, critical_rayleigh

    Parameters
    ----------
    delta_temp : FloatArray
        Difference in temperature between top and mid (or bottom) of layer [K]
    layer_thickness : float
        Thickness of layer [m]
    thermal_conductivity : float
        Thermal conductivity of layer material [W K-1 m-1]
    viscosity : FloatArray
        Viscosity of convecting layer [Pa s]
    thermal_diffusivity : float
        Thermal diffusivity of layer [m2 s-1]
    thermal_expansion : float
        Thermal expansion of layer [K-1]
    gravity : float
        Surface gravity of layer [m s-2]
    density : float
        Bulk density of layer [kg m-3]
    convection_alpha : float
        Convection scaling term that is ~1. Nusselt number = alpha * (rayleigh / rayleigh_crit) ^ beta
    convection_beta : float
        Nusselt number = alpha * (rayleigh / rayleigh_crit) ^ beta
    critical_rayleigh : float
        Nusselt number = alpha * (rayleigh / rayleigh_crit) ^ beta

    Returns
    -------
    cooling_flux : FloatArray
        Heat flux leaving the layer [W m-2]
    boundary_layer_thickness : FloatArray
        Thickness of boundary layer (if any) [m]
    rayleigh : FloatArray
        Rayleigh number (only non-zero for convection)
    nusselt : FloatArray
        Nusselt number (only != 1 for convection)

    """

    rate_heat_loss = thermal_diffusivity / layer_thickness
    delta_temp[delta_temp < 0.] = 0.
    # TODO: Right now negative delta-temps do not lead to backwards cooling.
    #  Convection should def shut off, but there could still be backwards conduction. How to handle this and keep
    #  the boundary layer still smaller (doesn't make sense for it to explode to 50% layer thickness between two time
    #  steps).
    parcel_rise_rate = thermal_expansion * density * gravity * delta_temp * layer_thickness**2 / viscosity

    rayleigh = parcel_rise_rate / rate_heat_loss
    nusselt = convection_alpha * (rayleigh / critical_rayleigh)**convection_beta
    # Technically convection should shut off at nusselt == 1, but the 2 here forces the max boundary layer thickness
    #  to be 50% the layer thickness.
    nusselt[nusselt < 1.] = 1.

    # Thickness of boundary layer must be between MIN_THICKNESS and 50% of layer_thickness
    boundary_layer_thickness = layer_thickness / (2. * nusselt)
    # TODO: look at the below commented out equation - some people use this some dont.
    # boundary_layer_thickness[boundary_layer_thickness > .5 * layer_thickness] = .5 * layer_thickness
    boundary_layer_thickness[boundary_layer_thickness < MIN_THICKNESS] = MIN_THICKNESS
    # The minimum thickness sets a (not expressed) limit on the affect of the Nusselt number:
    #     Nusselt_Max = layer_thickness / (2. * MIN_THICKNESS)

    cooling_flux = thermal_conductivity * delta_temp / boundary_layer_thickness

    return cooling_flux, boundary_layer_thickness, rayleigh, nusselt


@njit
def conduction(delta_temp: FloatArray, layer_thickness: float, thermal_conductivity: float) -> \
        Tuple[FloatArray, FloatArray, FloatArray, FloatArray]:
    """ Calculates cooling by conduction through the full thickness of the layer

    Parameters
    ----------
    delta_temp : FloatArray
        Difference in temperature between top and mid (or bottom) of layer [K]
    layer_thickness : float
        Thickness of layer [m]
    thermal_conductivity : float
        Thermal conductivity of layer material [W K-1 m-1]

    Returns
    -------
    cooling_flux : FloatArray
        Heat flux leaving the layer [W m-2]
    boundary_layer_thickness : FloatArray
        Thickness of boundary layer (if any) [m]
    rayleigh : FloatArray
        Rayleigh number (only non-zero for convection)
    nusselt : FloatArray
        Nusselt number (only != 1 for convection)

    """
    """ Calculates cooling by conduction through half of the layer thickness


    :return: Cooling flux, Boundary thickness, Rayleigh, Nusselt
    """

    # TODO: Should this be the full thickness or half the thickness?
    boundary_layer_thickness = layer_thickness * np.ones_like(delta_temp)

    cooling_flux = thermal_conductivity * delta_temp / boundary_layer_thickness

    # Values to mimic convection that is turned off
    rayleigh = np.zeros_like(delta_temp)
    nusselt = np.zeros_like(delta_temp)

    return cooling_flux, boundary_layer_thickness, rayleigh, nusselt

# Put New Models Below Here!
>>>>>>> 4e3cf1b5
<|MERGE_RESOLUTION|>--- conflicted
+++ resolved
@@ -1,173 +1,3 @@
-<<<<<<< HEAD
-from typing import Tuple
-
-import numpy as np
-
-from ..performance import njit
-from ..types import FloatArray
-
-
-MIN_THICKNESS = 50.
-
-
-@njit
-def off(delta_temp: FloatArray, layer_thickness: float, thermal_conductivity: float) -> \
-        Tuple[FloatArray, FloatArray, FloatArray, FloatArray]:
-    """ Sets cooling to zero
-
-    Parameters
-    ----------
-    delta_temp : FloatArray
-        Difference in temperature between top and mid (or bottom) of layer [K]
-    layer_thickness : float
-        Thickness of layer [m]
-    thermal_conductivity : float
-        Thermal conductivity of layer material [W K-1 m-1]
-
-    Returns
-    -------
-    cooling_flux : FloatArray
-        Heat flux leaving the layer [W m-2]
-    boundary_layer_thickness : FloatArray
-        Thickness of boundary layer (if any) [m]
-    rayleigh : FloatArray
-        Rayleigh number (only non-zero for convection)
-    nusselt : FloatArray
-        Nusselt number (only != 1 for convection)
-
-    """
-
-    boundary_layer_thickness = (layer_thickness / 2.0) * np.ones_like(delta_temp)
-    cooling_flux = np.zeros_like(delta_temp)
-
-    # Values to mimic convection that is turned off
-    rayleigh = np.zeros_like(delta_temp)
-    nusselt = np.zeros_like(delta_temp)
-
-    return cooling_flux, boundary_layer_thickness, rayleigh, nusselt
-
-
-@njit
-def convection(delta_temp: FloatArray, layer_thickness: float, thermal_conductivity: float,
-               viscosity: FloatArray, thermal_diffusivity: float, thermal_expansion: float,
-               gravity: float, density: float,
-               convection_alpha: float, convection_beta: float, critical_rayleigh: float) -> \
-        Tuple[FloatArray, FloatArray, FloatArray, FloatArray]:
-    """ Calculates cooling by a parameterized convection model via the Rayleigh number
-
-    !TPY_args live: self.layer.viscosity, self.layer.thermal_diffusivity, self.layer.thermal_expansion
-    !TPY_args const: gravity, density, convection_alpha, convection_beta, critical_rayleigh
-
-    Parameters
-    ----------
-    delta_temp : FloatArray
-        Difference in temperature between top and mid (or bottom) of layer [K]
-    layer_thickness : float
-        Thickness of layer [m]
-    thermal_conductivity : float
-        Thermal conductivity of layer material [W K-1 m-1]
-    viscosity : FloatArray
-        Viscosity of convecting layer [Pa s]
-    thermal_diffusivity : float
-        Thermal diffusivity of layer [m2 s-1]
-    thermal_expansion : float
-        Thermal expansion of layer [K-1]
-    gravity : float
-        Surface gravity of layer [m s-2]
-    density : float
-        Bulk density of layer [kg m-3]
-    convection_alpha : float
-        Convection scaling term that is ~1. Nusselt number = alpha * (rayleigh / rayleigh_crit) ^ beta
-    convection_beta : float
-        Nusselt number = alpha * (rayleigh / rayleigh_crit) ^ beta
-    critical_rayleigh : float
-        Nusselt number = alpha * (rayleigh / rayleigh_crit) ^ beta
-
-    Returns
-    -------
-    cooling_flux : FloatArray
-        Heat flux leaving the layer [W m-2]
-    boundary_layer_thickness : FloatArray
-        Thickness of boundary layer (if any) [m]
-    rayleigh : FloatArray
-        Rayleigh number (only non-zero for convection)
-    nusselt : FloatArray
-        Nusselt number (only != 1 for convection)
-
-    """
-
-    rate_heat_loss = thermal_diffusivity / layer_thickness
-    delta_temp[delta_temp < 0.] = 0.
-    # TODO: Right now negative delta-temps do not lead to backwards cooling.
-    #  Convection should def shut off, but there could still be backwards conduction. How to handle this and keep
-    #  the boundary layer still smaller (doesn't make sense for it to explode to 50% layer thickness between two time
-    #  steps).
-    parcel_rise_rate = thermal_expansion * density * gravity * delta_temp * layer_thickness**2 / viscosity
-
-    rayleigh = parcel_rise_rate / rate_heat_loss
-    nusselt = convection_alpha * (rayleigh / critical_rayleigh)**convection_beta
-    # Technically convection should shut off at nusselt == 1, but the 2 here forces the max boundary layer thickness
-    #  to be 50% the layer thickness.
-    nusselt[nusselt < 2.] = 2.
-
-    # Thickness of boundary layer must be between MIN_THICKNESS and 50% of layer_thickness
-    boundary_layer_thickness = layer_thickness / nusselt
-    # TODO: look at the below commented out equation - some people use this some dont.
-    # boundary_layer_thickness[boundary_layer_thickness > .5 * layer_thickness] = .5 * layer_thickness
-    boundary_layer_thickness[boundary_layer_thickness < MIN_THICKNESS] = MIN_THICKNESS
-    # The minimum thickness sets a (not expressed) limit on the affect of the Nusselt number:
-    #     Nusselt_Max = layer_thickness / (2. * MIN_THICKNESS)
-
-    cooling_flux = thermal_conductivity * delta_temp / boundary_layer_thickness
-
-    return cooling_flux, boundary_layer_thickness, rayleigh, nusselt
-
-
-@njit
-def conduction(delta_temp: FloatArray, layer_thickness: float, thermal_conductivity: float) -> \
-        Tuple[FloatArray, FloatArray, FloatArray, FloatArray]:
-    """ Calculates cooling by conduction through the full thickness of the layer
-
-    Parameters
-    ----------
-    delta_temp : FloatArray
-        Difference in temperature between top and mid (or bottom) of layer [K]
-    layer_thickness : float
-        Thickness of layer [m]
-    thermal_conductivity : float
-        Thermal conductivity of layer material [W K-1 m-1]
-
-    Returns
-    -------
-    cooling_flux : FloatArray
-        Heat flux leaving the layer [W m-2]
-    boundary_layer_thickness : FloatArray
-        Thickness of boundary layer (if any) [m]
-    rayleigh : FloatArray
-        Rayleigh number (only non-zero for convection)
-    nusselt : FloatArray
-        Nusselt number (only != 1 for convection)
-
-    """
-    """ Calculates cooling by conduction through half of the layer thickness
-
-
-    :return: Cooling flux, Boundary thickness, Rayleigh, Nusselt
-    """
-
-    # TODO: Should this be the full thickness or half the thickness?
-    boundary_layer_thickness = layer_thickness * np.ones_like(delta_temp)
-
-    cooling_flux = thermal_conductivity * delta_temp / boundary_layer_thickness
-
-    # Values to mimic convection that is turned off
-    rayleigh = np.zeros_like(delta_temp)
-    nusselt = np.zeros_like(delta_temp)
-
-    return cooling_flux, boundary_layer_thickness, rayleigh, nusselt
-
-# Put New Models Below Here!
-=======
 from typing import Tuple
 
 import numpy as np
@@ -336,4 +166,3 @@
     return cooling_flux, boundary_layer_thickness, rayleigh, nusselt
 
 # Put New Models Below Here!
->>>>>>> 4e3cf1b5
