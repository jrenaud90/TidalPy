# Version number should always be updated before pushing commits onto the main branch (or when merging branches onto the main).
# Version number should have the following format:
# A.B.C<description>
#     A = Major Release: May break backwards compatibility.
#     B = Minor Release: New features, should be backwards compatible to previous minor releases unless otherwise stated.
#     C = Bug/Hot Fixes: Bug fixes or very minor features and improvements.
# 1.2.0dev1   # Development Build (May be only a partial implementation of a feature / bug-fix).
# 1.2.0a1     # Alpha Build (Most implementation should be done, but not all features for the release are in place; lots of bugs).
# 1.2.0b1     # Beta Release (All features are in place; minor changes might be needed based on user feedback; some bugs).
# 1.2.0rc1    # Release Candidate (All features are in place; no changes should be made unless essential; few bugs).
# 1.2.X       # Final Release (X are bug fixes and patches that do not fall on the regular release cycle).

<<<<<<< HEAD
version = 0.3.0dev10
=======
version = 0.2.2b
>>>>>>> 6e9e6d50
<|MERGE_RESOLUTION|>--- conflicted
+++ resolved
@@ -1,17 +1,13 @@
 # Version number should always be updated before pushing commits onto the main branch (or when merging branches onto the main).
 # Version number should have the following format:
-# A.B.C<description>
-#     A = Major Release: May break backwards compatibility.
-#     B = Minor Release: New features, should be backwards compatible to previous minor releases unless otherwise stated.
-#     C = Bug/Hot Fixes: Bug fixes or very minor features and improvements.
-# 1.2.0dev1   # Development Build (May be only a partial implementation of a feature / bug-fix).
-# 1.2.0a1     # Alpha Build (Most implementation should be done, but not all features for the release are in place; lots of bugs).
-# 1.2.0b1     # Beta Release (All features are in place; minor changes might be needed based on user feedback; some bugs).
-# 1.2.0rc1    # Release Candidate (All features are in place; no changes should be made unless essential; few bugs).
-# 1.2.X       # Final Release (X are bug fixes and patches that do not fall on the regular release cycle).
+# A.B.C.<desc>
+#     A = Major Release: May break backwards compatibility
+#     B = Minor Release: New features but not critical, should be backwards compatible to previous minor releases
+#     C = Bug/Hot Fixes: Bug fixes or very minor features and improvements
+# 1.2.0dev1   # Development Build (May be only a partial implementation of a feature / bug-fix)
+# 1.2.0a1     # Alpha Build (All implementation should be done, but not all features for the release are in place; lots of bugs)
+# 1.2.0b1     # Beta Release (All features are in place; minor changes might be needed based on user feedback; some bugs)
+# 1.2.0rc1    # Release Candidate (All features are in place; no changes should be made unless essential; few bugs)
+# 1.2.X        # Final Release (X are bug fixes and patches that do not fall on the regular release cycle)
 
-<<<<<<< HEAD
-version = 0.3.0dev10
-=======
-version = 0.2.2b
->>>>>>> 6e9e6d50
+version = 0.3.0dev10