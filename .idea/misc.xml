<?xml version="1.0" encoding="UTF-8"?>
<project version="4">
  <component name="JavaScriptSettings">
    <option name="languageLevel" value="ES6" />
  </component>
<<<<<<< HEAD
  <component name="ProjectRootManager" version="2" project-jdk-name="Python 3.9 (py39)" project-jdk-type="Python SDK" />
=======
  <component name="ProjectRootManager" version="2" project-jdk-name="py310 (4)" project-jdk-type="Python SDK" />
>>>>>>> ba3ea6b7
  <component name="PythonCompatibilityInspectionAdvertiser">
    <option name="version" value="3" />
  </component>
</project><|MERGE_RESOLUTION|>--- conflicted
+++ resolved
@@ -1,14 +1,10 @@
-<?xml version="1.0" encoding="UTF-8"?>
-<project version="4">
-  <component name="JavaScriptSettings">
-    <option name="languageLevel" value="ES6" />
-  </component>
-<<<<<<< HEAD
-  <component name="ProjectRootManager" version="2" project-jdk-name="Python 3.9 (py39)" project-jdk-type="Python SDK" />
-=======
-  <component name="ProjectRootManager" version="2" project-jdk-name="py310 (4)" project-jdk-type="Python SDK" />
->>>>>>> ba3ea6b7
-  <component name="PythonCompatibilityInspectionAdvertiser">
-    <option name="version" value="3" />
-  </component>
+<?xml version="1.0" encoding="UTF-8"?>
+<project version="4">
+  <component name="JavaScriptSettings">
+    <option name="languageLevel" value="ES6" />
+  </component>
+  <component name="ProjectRootManager" version="2" project-jdk-name="py310 (4)" project-jdk-type="Python SDK" />
+  <component name="PythonCompatibilityInspectionAdvertiser">
+    <option name="version" value="3" />
+  </component>
 </project>